<<<<<<< HEAD
"""

 md_tests.py

 A series of tests to validate basic repo functionality and verify either "correct"
 inference behavior, or - when operating in environments other than the training
 environment - acceptable deviation from the correct results.

 This module should not depend on anything else in this repo outside of the 
 tests themselves, even if it means some duplicated code (e.g. for downloading files),
 since much of what it tries to test is, e.g., imports.

"""
=======
########
#
# md_tests.py
#
# A series of tests to validate basic repo functionality and verify either "correct"
# inference behavior, or - when operating in environments other than the training
# environment - acceptable deviation from the correct results.
#
# This module should not depend on anything else in this repo outside of the 
# tests themselves, even if it means some duplicated code (e.g. for downloading files),
# since much of what it tries to test is, e.g., imports.
#
########
>>>>>>> 1b6623f7

#%% Imports and constants

### Only standard imports belong here, not MD-specific imports ###

import os
import json
import glob
import tempfile
import urllib
import urllib.request
import zipfile
import subprocess
import argparse


#%% Classes

class MDTestOptions:
        
    ## Required ##
    
    disable_gpu = False
    cpu_execution_is_error = False
    skip_video_tests = False
    skip_python_tests = False
    skip_cli_tests = False
    scratch_dir = None
    test_data_url = 'https://lila.science/public/md-test-package.zip'
    force_data_download = False
    force_data_unzip = False
    warning_mode = False
    test_image_subdir = 'md-test-images'
    max_coord_error = 0.001
    max_conf_error = 0.005
    cli_working_dir = None
    yolo_working_folder = None


#%% Support functions

def get_expected_results_filename(gpu_is_available):
    """
    Expected results vary just a little across inference environments, particularly
    between PT 1.x and 2.x, so when making sure things are working acceptably, we 
    compare to a reference file that matches the current environment.
    """
    
    if gpu_is_available:
        hw_string = 'gpu'
    else:
        hw_string = 'cpu'
    import torch
    torch_version = str(torch.__version__)
    if torch_version.startswith('1'):
        assert torch_version == '1.10.1', 'Only tested against PT 1.10.1 and PT 2.x'
        pt_string = 'pt1.10.1'
    else:
        assert torch_version.startswith('2'), 'Unknown torch version: {}'.format(torch_version)
        pt_string = 'pt2.x'
    
    # A hack for now to account for the fact that even with acceleration enabled and PT2 
    # installed, Apple silicon appears to provide the same results as CPU/PT1 inference
    try:
        import torch
        m1_inference = torch.backends.mps.is_built and torch.backends.mps.is_available()
        if m1_inference:
            hw_string = 'cpu'
        pt_string = 'pt1.10.1'
    except Exception:
        pass
    
    return 'md-test-results-{}-{}.json'.format(hw_string,pt_string)
    
    
def download_test_data(options=None):
    """
    Download the test zipfile if necessary, unzip if necessary.
    """

    if options is None:
        options = MDTestOptions()
        
    if options.scratch_dir is None:        
        tempdir_base = tempfile.gettempdir()
        scratch_dir = os.path.join(tempdir_base,'md-tests')
    else:
        scratch_dir = options.scratch_dir
    
    os.makedirs(scratch_dir,exist_ok=True)    
    
    # See whether we've already downloaded the data zipfile
    download_zipfile = True        
    if not options.force_data_download:
        local_zipfile = os.path.join(scratch_dir,options.test_data_url.split('/')[-1])
        if os.path.isfile(local_zipfile):
            url_info = urllib.request.urlopen(options.test_data_url).info()
            remote_size = int(url_info['Content-Length'])
            target_file_size = os.path.getsize(local_zipfile)
            if remote_size == target_file_size:
                download_zipfile = False
    
    if download_zipfile:
        print('Downloading test data zipfile')
        urllib.request.urlretrieve(options.test_data_url, local_zipfile)
        print('Finished download to {}'.format(local_zipfile))
    else:
        print('Bypassing test data zipfile download for {}'.format(local_zipfile))
    
    
    ## Unzip data
    
    zipf = zipfile.ZipFile(local_zipfile)    
    zip_contents = zipf.filelist
    
    # file_info = zip_contents[1]
    for file_info in zip_contents:
        
        expected_size = file_info.file_size
        if expected_size == 0:
            continue
        fn_relative = file_info.filename
        target_file = os.path.join(scratch_dir,fn_relative)
        unzip_file = True
        if (not options.force_data_unzip) and os.path.isfile(target_file):
            existing_file_size = os.path.getsize(target_file)
            if existing_file_size == expected_size:
                unzip_file = False
        if unzip_file:
            os.makedirs(os.path.dirname(target_file),exist_ok=True)
            with open(target_file,'wb') as f:
                f.write(zipf.read(fn_relative))
            
    # ...for each file in the zipfile
    
    # Warn if file are present that aren't expected
    test_files = glob.glob(os.path.join(scratch_dir,'**/*'), recursive=True)
    test_files = [os.path.relpath(fn,scratch_dir).replace('\\','/') for fn in test_files]
    test_files_set = set(test_files)
    expected_images_set = set(zipf.namelist())
    for fn in expected_images_set:
        if fn.endswith('/'):
            continue
        assert fn in test_files_set, 'File {} is missing from the test image folder'.format(fn)
    
    # Populate the test options with test data information
    options.scratch_dir = scratch_dir
    options.all_test_files = test_files
    options.test_images = [fn for fn in test_files if os.path.splitext(fn.lower())[1] in ('.jpg','.jpeg','.png')]
    options.test_videos = [fn for fn in test_files if os.path.splitext(fn.lower())[1] in ('.mp4','.avi')]    
    options.test_videos = [fn for fn in options.test_videos if 'rendered' not in fn]
        
    print('Finished unzipping and enumerating test data')
    
<<<<<<< HEAD
=======
    return options

>>>>>>> 1b6623f7
# ...def download_test_data(...)


def is_gpu_available(verbose=True):
    """
    Check whether a GPU (including M1/M2 MPS) is available.
    """
    
    # Import torch inside this function, so we have a chance to set CUDA_VISIBLE_DEVICES
    # before checking GPU availability.
    import torch
    gpu_available = torch.cuda.is_available()
    
    if gpu_available:
        if verbose:
            print('CUDA available: {}'.format(gpu_available))
            device_ids = list(range(torch.cuda.device_count()))
            if len(device_ids) > 1:
                print('Found multiple devices: {}'.format(str(device_ids)))
    else:
        try:
            gpu_available = torch.backends.mps.is_built and torch.backends.mps.is_available()
        except AttributeError:
            pass
        if gpu_available:
            print('Metal performance shaders available')
    
    if not gpu_available:
        print('No GPU available')
        
    return gpu_available            
        
    
#%% CLI functions

# These are copied from process_utils.py to avoid imports outside of the test
# functions.

os.environ["PYTHONUNBUFFERED"] = "1"

def execute(cmd):
    """
    Run [cmd] (a single string) in a shell, yielding each line of output to the caller.
    """
 
    # https://stackoverflow.com/questions/4417546/constantly-print-subprocess-output-while-process-is-running
    popen = subprocess.Popen(cmd, stdout=subprocess.PIPE, stderr=subprocess.STDOUT,
                             shell=True, universal_newlines=True)
    for stdout_line in iter(popen.stdout.readline, ""):
        yield stdout_line
    popen.stdout.close()
    return_code = popen.wait()
    if return_code:
        raise subprocess.CalledProcessError(return_code, cmd)


def execute_and_print(cmd,print_output=True):
    """
    Run [cmd] (a single string) in a shell, capturing and printing output.  Returns
    a dictionary with fields "status" and "output".
    """

    to_return = {'status':'unknown','output':''}
    output=[]
    try:
        for s in execute(cmd):
            output.append(s)
            if print_output:
                print(s,end='',flush=True)
        to_return['status'] = 0
    except subprocess.CalledProcessError as cpe:
        print('execute_and_print caught error: {}'.format(cpe.output))
        to_return['status'] = cpe.returncode
    to_return['output'] = output
   
    return to_return


#%% Python tests

def run_python_tests(options):

    print('\n*** Starting module tests ***\n')
    
    ## Prepare data
    
    download_test_data(options)
    
    
    ## Run inference on an image
    
    from detection import run_detector
    from md_visualization import visualization_utils as vis_utils
    model_file = 'MDV5A'
    image_fn = os.path.join(options.scratch_dir,options.test_images[0])
    model = run_detector.load_detector(model_file)
    pil_im = vis_utils.load_image(image_fn)
    result = model.generate_detections_one_image(pil_im) # noqa

    
    ## Run inference on a folder
    
    from detection.run_detector_batch import load_and_run_detector_batch,write_results_to_file
    from md_utils import path_utils

    image_folder = os.path.join(options.scratch_dir,'md-test-images')
    assert os.path.isdir(image_folder), 'Test image folder {} is not available'.format(image_folder)
    inference_output_file = os.path.join(options.scratch_dir,'folder_inference_output.json')
    image_file_names = path_utils.find_images(image_folder,recursive=True)
    results = load_and_run_detector_batch('MDV5A', image_file_names, quiet=True)
    _ = write_results_to_file(results,inference_output_file,
                              relative_path_base=image_folder,detector_file=model_file)

    # Read results
    with open(inference_output_file,'r') as f:
        results_from_file = json.load(f) # noqa
    

    ## Verify results

    # Read expected results
    expected_results_filename = get_expected_results_filename(is_gpu_available(verbose=False))
    
    with open(os.path.join(options.scratch_dir,expected_results_filename),'r') as f:
        expected_results = json.load(f)
            
    filename_to_results = {im['file'].replace('\\','/'):im for im in results_from_file['images']}
    filename_to_results_expected = {im['file'].replace('\\','/'):im for im in expected_results['images']}
    
    assert len(filename_to_results) == len(filename_to_results_expected), \
        'Error: expected {} files in results, found {}'.format(
            len(filename_to_results_expected),
            len(filename_to_results))
    
    max_coord_error = 0
    max_conf_error = 0
    
    # fn = next(iter(filename_to_results.keys()))
    for fn in filename_to_results.keys():
                
        actual_image_results = filename_to_results[fn]
        expected_image_results = filename_to_results_expected[fn]
        
        if 'failure' in actual_image_results:
            assert 'failure' in expected_image_results and \
                'detections' not in actual_image_results and \
                'detections' not in expected_image_results
            continue
        assert 'failure' not in expected_image_results
        
        actual_detections = actual_image_results['detections']
        expected_detections = expected_image_results['detections']
        
        s = 'expected {} detections for file {}, found {}'.format(
            len(expected_detections),fn,len(actual_detections))
        s += '\nExpected results file: {}\nActual results file: {}'.format(
            expected_results_filename,inference_output_file)
        
        if options.warning_mode:
            if len(actual_detections) != len(expected_detections):
                print('Warning: {}'.format(s))
            continue
        assert len(actual_detections) == len(expected_detections), \
            'Error: {}'.format(s)
        
        # i_det = 0
        for i_det in range(0,len(actual_detections)):
            actual_det = actual_detections[i_det]
            expected_det = expected_detections[i_det]
            assert actual_det['category'] == expected_det['category']
            conf_err = abs(actual_det['conf'] - expected_det['conf'])
            coord_differences = []
            for i_coord in range(0,4):
                coord_differences.append(abs(actual_det['bbox'][i_coord]-expected_det['bbox'][i_coord]))
            coord_err = max(coord_differences)
            
            if conf_err > max_conf_error:
                max_conf_error = conf_err
            if coord_err > max_coord_error:
                max_coord_error = coord_err
        
        # ...for each detection
        
    # ...for each image
    
    if not options.warning_mode:
        
        assert max_conf_error <= options.max_conf_error, \
            'Confidence error {} is greater than allowable ({})'.format(
                max_conf_error,options.max_conf_error)
        
        assert max_coord_error <= options.max_coord_error, \
            'Coord error {} is greater than allowable ({})'.format(
                max_coord_error,options.max_coord_error)
        
    print('Max conf error: {}'.format(max_conf_error))
    print('Max coord error: {}'.format(max_coord_error))


    ## Postprocess results
    
    from api.batch_processing.postprocessing.postprocess_batch_results import \
        PostProcessingOptions,process_batch_results
    postprocessing_options = PostProcessingOptions()
    
    postprocessing_options.api_output_file = inference_output_file
    postprocessing_options.output_dir = os.path.join(options.scratch_dir,'postprocessing_output')
    postprocessing_options.image_base_dir = image_folder
    
    postprocessing_results = process_batch_results(postprocessing_options)
    assert os.path.isfile(postprocessing_results.output_html_file), \
        'Postprocessing output file {} not found'.format(postprocessing_results.output_html_file)
    
    
    ## Partial RDE test
    
    from api.batch_processing.postprocessing.repeat_detection_elimination.repeat_detections_core import \
        RepeatDetectionOptions,find_repeat_detections
    
    rde_options = RepeatDetectionOptions()
    rde_options.occurrenceThreshold = 2
    rde_options.confidenceMin = 0.001
    rde_options.outputBase = os.path.join(options.scratch_dir,'rde_working_dir')
    rde_options.imageBase = image_folder
    rde_output_file = inference_output_file.replace('.json','_filtered.json')
    assert rde_output_file != inference_output_file
    rde_results = find_repeat_detections(inference_output_file, rde_output_file, rde_options)
    assert os.path.isfile(rde_results.filterFile),\
        'Could not find RDE output file {}'.format(rde_results.filterFile)
        
    
    # TODO: add remove_repeat_detections test here
    #
    # It's already tested in the CLI tests, so this is not urgent.
    

<<<<<<< HEAD
    ## Video test (single video)
    
    from detection.process_video import ProcessVideoOptions, process_video
    
    video_options = ProcessVideoOptions()
    video_options.model_file = 'MDV5A'
    video_options.input_video_file = os.path.join(options.scratch_dir,options.test_videos[0])
    video_options.output_json_file = os.path.join(options.scratch_dir,'single_video_output.json')
    video_options.output_video_file = os.path.join(options.scratch_dir,'video_scratch/rendered_video.mp4')
    video_options.frame_folder = os.path.join(options.scratch_dir,'video_scratch/frame_folder')
    video_options.frame_rendering_folder = os.path.join(options.scratch_dir,'video_scratch/rendered_frame_folder')    
    video_options.render_output_video = True
    # video_options.keep_rendered_frames = False
    # video_options.keep_rendered_frames = False
    video_options.force_extracted_frame_folder_deletion = True
    video_options.force_rendered_frame_folder_deletion = True
    # video_options.reuse_results_if_available = False
    # video_options.reuse_frames_if_available = False
    video_options.recursive = True
    video_options.verbose = False
    video_options.fourcc = 'mp4v'
    # video_options.rendering_confidence_threshold = None
    # video_options.json_confidence_threshold = 0.005
    video_options.frame_sample = 5    
    video_options.n_cores = 5
    # video_options.debug_max_frames = -1
    # video_options.class_mapping_filename = None
    
    _ = process_video(video_options)

    assert os.path.isfile(video_options.output_video_file), \
        'Python video test failed to render output video file'
    assert os.path.isfile(video_options.output_json_file), \
        'Python video test failed to render output .json file'
        
    
    ## Video test (folder)
    
    from detection.process_video import ProcessVideoOptions, process_video_folder
    
    video_options = ProcessVideoOptions()
    video_options.model_file = 'MDV5A'
    video_options.input_video_file = os.path.join(options.scratch_dir,
                                                  os.path.dirname(options.test_videos[0]))
    video_options.output_json_file = os.path.join(options.scratch_dir,'video_folder_output.json')
    # video_options.output_video_file = None
    video_options.frame_folder = os.path.join(options.scratch_dir,'video_scratch/frame_folder')
    video_options.frame_rendering_folder = os.path.join(options.scratch_dir,'video_scratch/rendered_frame_folder')    
    video_options.render_output_video = False
    # video_options.keep_rendered_frames = False
    # video_options.keep_rendered_frames = False
    video_options.force_extracted_frame_folder_deletion = True
    video_options.force_rendered_frame_folder_deletion = True
    # video_options.reuse_results_if_available = False
    # video_options.reuse_frames_if_available = False
    video_options.recursive = True
    video_options.verbose = False
    # video_options.fourcc = None
    # video_options.rendering_confidence_threshold = None
    # video_options.json_confidence_threshold = 0.005
    video_options.frame_sample = 5    
    video_options.n_cores = 5
    # video_options.debug_max_frames = -1
    # video_options.class_mapping_filename = None
    
    _ = process_video_folder(video_options)

    assert os.path.isfile(video_options.output_json_file), \
        'Python video test failed to render output .json file'
    
    
=======
    if not options.skip_video_tests:
        
        ## Video test (single video)
       
        from detection.process_video import ProcessVideoOptions, process_video
        
        video_options = ProcessVideoOptions()
        video_options.model_file = 'MDV5A'
        video_options.input_video_file = os.path.join(options.scratch_dir,options.test_videos[0])
        video_options.output_json_file = os.path.join(options.scratch_dir,'single_video_output.json')
        video_options.output_video_file = os.path.join(options.scratch_dir,'video_scratch/rendered_video.mp4')
        video_options.frame_folder = os.path.join(options.scratch_dir,'video_scratch/frame_folder')
        video_options.frame_rendering_folder = os.path.join(options.scratch_dir,'video_scratch/rendered_frame_folder')    
        video_options.render_output_video = True
        # video_options.keep_rendered_frames = False
        # video_options.keep_rendered_frames = False
        video_options.force_extracted_frame_folder_deletion = True
        video_options.force_rendered_frame_folder_deletion = True
        # video_options.reuse_results_if_available = False
        # video_options.reuse_frames_if_available = False
        video_options.recursive = True
        video_options.verbose = False
        video_options.fourcc = 'mp4v'
        # video_options.rendering_confidence_threshold = None
        # video_options.json_confidence_threshold = 0.005
        video_options.frame_sample = 5    
        video_options.n_cores = 5
        # video_options.debug_max_frames = -1
        # video_options.class_mapping_filename = None
        
        _ = process_video(video_options)
    
        assert os.path.isfile(video_options.output_video_file), \
            'Python video test failed to render output video file'
        assert os.path.isfile(video_options.output_json_file), \
            'Python video test failed to render output .json file'
            
        
        ## Video test (folder)
        
        from detection.process_video import ProcessVideoOptions, process_video_folder
        
        video_options = ProcessVideoOptions()
        video_options.model_file = 'MDV5A'
        video_options.input_video_file = os.path.join(options.scratch_dir,
                                                      os.path.dirname(options.test_videos[0]))
        video_options.output_json_file = os.path.join(options.scratch_dir,'video_folder_output.json')
        # video_options.output_video_file = None
        video_options.frame_folder = os.path.join(options.scratch_dir,'video_scratch/frame_folder')
        video_options.frame_rendering_folder = os.path.join(options.scratch_dir,'video_scratch/rendered_frame_folder')    
        video_options.render_output_video = False
        # video_options.keep_rendered_frames = False
        # video_options.keep_rendered_frames = False
        video_options.force_extracted_frame_folder_deletion = True
        video_options.force_rendered_frame_folder_deletion = True
        # video_options.reuse_results_if_available = False
        # video_options.reuse_frames_if_available = False
        video_options.recursive = True
        video_options.verbose = False
        # video_options.fourcc = None
        # video_options.rendering_confidence_threshold = None
        # video_options.json_confidence_threshold = 0.005
        video_options.frame_sample = 5    
        video_options.n_cores = 5
        # video_options.debug_max_frames = -1
        # video_options.class_mapping_filename = None
        
        _ = process_video_folder(video_options)
    
        assert os.path.isfile(video_options.output_json_file), \
            'Python video test failed to render output .json file'
        
        
>>>>>>> 1b6623f7
    print('\n*** Finished module tests ***\n')

# ...def run_python_tests(...)


#%% Command-line tests

def run_cli_tests(options):
    
    print('\n*** Starting CLI tests ***\n')
    
    ## chdir if necessary
    
    if options.cli_working_dir is not None:
        os.chdir(options.cli_working_dir)
    
    
    ## Prepare data
    
    download_test_data(options)
    
    
    ## Run inference on an image
    
    model_file = 'MDV5A'
    image_fn = os.path.join(options.scratch_dir,options.test_images[0])
    output_dir = os.path.join(options.scratch_dir,'single_image_test')
    if options.cli_working_dir is None:
        cmd = 'python -m detection.run_detector'
    else:
        cmd = 'python detection/run_detector.py'
    cmd += ' {} --image_file {} --output_dir {}'.format(
        model_file,image_fn,output_dir)
    print('Running: {}'.format(cmd))
    cmd_results = execute_and_print(cmd)
    
    if options.cpu_execution_is_error:
        gpu_available_via_cli = False
        for s in cmd_results['output']:
            if 'GPU available: True' in s:
                gpu_available_via_cli = True
                break
        if not gpu_available_via_cli:
            raise Exception('GPU execution is required, but not available')

    
    ## Run inference on a folder
    
    image_folder = os.path.join(options.scratch_dir,'md-test-images')
    assert os.path.isdir(image_folder), 'Test image folder {} is not available'.format(image_folder)
    inference_output_file = os.path.join(options.scratch_dir,'folder_inference_output.json')
    if options.cli_working_dir is None:
        cmd = 'python -m detection.run_detector_batch'
    else:
        cmd = 'python detection/run_detector_batch.py'
    cmd += ' {} {} {} --recursive'.format(
        model_file,image_folder,inference_output_file)
    cmd += ' --output_relative_filenames --quiet --include_image_size'
    cmd += ' --include_image_timestamp --include_exif_data'
    print('Running: {}'.format(cmd))
    cmd_results = execute_and_print(cmd)
    
    # Make sure a coherent file got written out, but don't verify the results, leave that
    # to the Python tests.
    with open(inference_output_file,'r') as f:
        results_from_file = json.load(f) # noqa
    

    ## Postprocessing
    
    postprocessing_output_dir = os.path.join(options.scratch_dir,'postprocessing_output_cli')
    
    if options.cli_working_dir is None:
        cmd = 'python -m api.batch_processing.postprocessing.postprocess_batch_results'
    else:
        cmd = 'python api/batch_processing/postprocessing/postprocess_batch_results.py'
    cmd += ' {} {}'.format(
        inference_output_file,postprocessing_output_dir)
    cmd += ' --image_base_dir {}'.format(image_folder)
    print('Running: {}'.format(cmd))
    cmd_results = execute_and_print(cmd)
                
    
    ## RDE
    
    rde_output_dir = os.path.join(options.scratch_dir,'rde_output_cli')
    
    if options.cli_working_dir is None:
        cmd = 'python -m api.batch_processing.postprocessing.repeat_detection_elimination.find_repeat_detections'
    else:
        cmd = 'python  api/batch_processing/postprocessing/repeat_detection_elimination/find_repeat_detections.py'
    cmd += ' {}'.format(inference_output_file)
    cmd += ' --imageBase {}'.format(image_folder)
    cmd += ' --outputBase {}'.format(rde_output_dir)
    cmd += ' --occurrenceThreshold 1' # Use an absurd number here to make sure we get some suspicious detections
    print('Running: {}'.format(cmd))
    cmd_results = execute_and_print(cmd)    
    
    # Find the latest filtering folder
    filtering_output_dir = os.listdir(rde_output_dir)
    filtering_output_dir = [fn for fn in filtering_output_dir if fn.startswith('filtering_')]
    filtering_output_dir = [os.path.join(rde_output_dir,fn) for fn in filtering_output_dir]
    filtering_output_dir = [fn for fn in filtering_output_dir if os.path.isdir(fn)]
    filtering_output_dir = sorted(filtering_output_dir)[-1]
    
    print('Using RDE filtering folder {}'.format(filtering_output_dir))
    
    filtered_output_file = inference_output_file.replace('.json','_filtered.json')
    
    if options.cli_working_dir is None:
        cmd = 'python -m api.batch_processing.postprocessing.repeat_detection_elimination.remove_repeat_detections'
    else:
        cmd = 'python  api/batch_processing/postprocessing/repeat_detection_elimination/remove_repeat_detections.py'
    cmd += ' {} {} {}'.format(inference_output_file,filtered_output_file,filtering_output_dir)
    print('Running: {}'.format(cmd))
    cmd_results = execute_and_print(cmd)
    
    assert os.path.isfile(filtered_output_file), \
        'Could not find RDE output file {}'.format(filtered_output_file)
    
    
    ## Run inference on a folder (tiled)
    
    image_folder = os.path.join(options.scratch_dir,'md-test-images')
    tiling_folder = os.path.join(options.scratch_dir,'tiling-folder')
    inference_output_file_tiled = os.path.join(options.scratch_dir,'folder_inference_output_tiled.json')
    if options.cli_working_dir is None:
        cmd = 'python -m detection.run_tiled_inference'
    else:
        cmd = 'python detection/run_tiled_inference.py'
    cmd += ' {} {} {} {}'.format(
        model_file,image_folder,tiling_folder,inference_output_file_tiled)
    cmd += ' --overwrite_handling overwrite'
    print('Running: {}'.format(cmd))
    cmd_results = execute_and_print(cmd)
    
    with open(inference_output_file_tiled,'r') as f:
        results_from_file = json.load(f) # noqa
        
    
    ## Run inference on a folder (augmented)
    
    if options.yolo_working_folder is None:
        
        print('Bypassing YOLOv5 val tests, no yolo folder supplied')
        
    else:
    
        image_folder = os.path.join(options.scratch_dir,'md-test-images')
        yolo_results_folder = os.path.join(options.scratch_dir,'yolo-output-folder')
        yolo_symlink_folder = os.path.join(options.scratch_dir,'yolo-symlink_folder')
        inference_output_file_yolo_val = os.path.join(options.scratch_dir,'folder_inference_output_yolo_val.json')
        if options.cli_working_dir is None:
            cmd = 'python -m detection.run_inference_with_yolov5_val'
        else:
            cmd = 'python detection/run_inference_with_yolov5_val.py'
        cmd += ' {} {} {}'.format(
            model_file,image_folder,inference_output_file_yolo_val)
        cmd += ' --yolo_working_folder {}'.format(options.yolo_working_folder)
        cmd += ' --yolo_results_folder {}'.format(yolo_results_folder)
        cmd += ' --symlink_folder {}'.format(yolo_symlink_folder)
        cmd += ' --augment_enabled 1'
        # cmd += ' --no_use_symlinks'
        cmd += ' --overwrite_handling overwrite'
        print('Running: {}'.format(cmd))
        cmd_results = execute_and_print(cmd)
        
        with open(inference_output_file_yolo_val,'r') as f:
            results_from_file = json.load(f) # noqa
        
        
<<<<<<< HEAD
    ## Video test
    
    model_file = 'MDV5A'
    video_inference_output_file = os.path.join(options.scratch_dir,'video_inference_output.json')
    output_video_file = os.path.join(options.scratch_dir,'video_scratch/cli_rendered_video.mp4')
    frame_folder = os.path.join(options.scratch_dir,'video_scratch/frame_folder_cli')
    frame_rendering_folder = os.path.join(options.scratch_dir,'video_scratch/rendered_frame_folder_cli')        
    
    video_fn = os.path.join(options.scratch_dir,options.test_videos[-1])
    output_dir = os.path.join(options.scratch_dir,'single_video_test_cli')
    if options.cli_working_dir is None:
        cmd = 'python -m detection.process_video'
    else:
        cmd = 'python detection/process_video.py'
    cmd += ' {} {}'.format(model_file,video_fn)
    cmd += ' --frame_folder {} --frame_rendering_folder {} --output_json_file {} --output_video_file {}'.format(
        frame_folder,frame_rendering_folder,video_inference_output_file,output_video_file)
    cmd += ' --render_output_video --fourcc mp4v'
    cmd += ' --force_extracted_frame_folder_deletion --force_rendered_frame_folder_deletion --n_cores 5 --frame_sample 3'
    print('Running: {}'.format(cmd))
    cmd_results = execute_and_print(cmd)
=======
    if not options.skip_video_tests:
            
        ## Video test
        
        model_file = 'MDV5A'
        video_inference_output_file = os.path.join(options.scratch_dir,'video_inference_output.json')
        output_video_file = os.path.join(options.scratch_dir,'video_scratch/cli_rendered_video.mp4')
        frame_folder = os.path.join(options.scratch_dir,'video_scratch/frame_folder_cli')
        frame_rendering_folder = os.path.join(options.scratch_dir,'video_scratch/rendered_frame_folder_cli')        
        
        video_fn = os.path.join(options.scratch_dir,options.test_videos[-1])
        output_dir = os.path.join(options.scratch_dir,'single_video_test_cli')
        if options.cli_working_dir is None:
            cmd = 'python -m detection.process_video'
        else:
            cmd = 'python detection/process_video.py'
        cmd += ' {} {}'.format(model_file,video_fn)
        cmd += ' --frame_folder {} --frame_rendering_folder {} --output_json_file {} --output_video_file {}'.format(
            frame_folder,frame_rendering_folder,video_inference_output_file,output_video_file)
        cmd += ' --render_output_video --fourcc mp4v'
        cmd += ' --force_extracted_frame_folder_deletion --force_rendered_frame_folder_deletion --n_cores 5 --frame_sample 3'
        print('Running: {}'.format(cmd))
        cmd_results = execute_and_print(cmd)
>>>>>>> 1b6623f7
    
    
    ## Run inference on a folder (again, so we can do a comparison)
    
    image_folder = os.path.join(options.scratch_dir,'md-test-images')
    model_file = 'MDV5B'
    inference_output_file_alt = os.path.join(options.scratch_dir,'folder_inference_output_alt.json')
    if options.cli_working_dir is None:
        cmd = 'python -m detection.run_detector_batch'
    else:
        cmd = 'python detection/run_detector_batch.py'
    cmd += ' {} {} {} --recursive'.format(
        model_file,image_folder,inference_output_file_alt)
    cmd += ' --output_relative_filenames --quiet --include_image_size'
    cmd += ' --include_image_timestamp --include_exif_data'
    print('Running: {}'.format(cmd))
    cmd_results = execute_and_print(cmd)
    
    with open(inference_output_file_alt,'r') as f:
        results_from_file = json.load(f) # noqa
    
    
    ## Compare the two files
    
    comparison_output_folder = os.path.join(options.scratch_dir,'results_comparison')
    image_folder = os.path.join(options.scratch_dir,'md-test-images')
    results_files_string = '"{}" "{}"'.format(
        inference_output_file,inference_output_file_alt)
    if options.cli_working_dir is None:
        cmd = 'python -m api.batch_processing.postprocessing.compare_batch_results'
    else:
        cmd = 'python api/batch_processing/postprocessing/compare_batch_results.py'
    cmd += ' {} {} {}'.format(comparison_output_folder,image_folder,results_files_string)
    print('Running: {}'.format(cmd))
    cmd_results = execute_and_print(cmd)
    
    assert cmd_results['status'] == 0, 'Error generating comparison HTML'
    assert os.path.isfile(os.path.join(comparison_output_folder,'index.html')), \
        'Failed to generate comparison HTML'
    
    print('\n*** Finished CLI tests ***\n')
    
# ...def run_cli_tests(...)


#%% Main test wrapper

def run_tests(options):
    
    # Prepare data folder
    download_test_data(options)    
    
    if options.disable_gpu:
        os.environ['CUDA_VISIBLE_DEVICES'] = '-1'
        
    # Verify GPU
    gpu_available = is_gpu_available()
    
    # If the GPU is required and isn't available, error
    if options.cpu_execution_is_error and (not gpu_available):
        raise ValueError('GPU not available, and cpu_execution_is_error is set')
    
    # If the GPU should be disabled, verify that it is
    if options.disable_gpu:
        assert (not gpu_available), 'CPU execution specified, but the GPU appears to be available'
        
    # Run python tests
    if not options.skip_python_tests:
        run_python_tests(options)
    
    # Run CLI tests
    if not options.skip_cli_tests:
        run_cli_tests(options)


#%% Interactive driver

if False:
    
    pass

    #%%
    
    options = MDTestOptions()
    
    options.disable_gpu = False
    options.cpu_execution_is_error = False
    options.skip_video_tests = False
    options.skip_python_tests = False
    options.skip_cli_tests = False
    options.scratch_dir = None
    options.test_data_url = 'https://lila.science/public/md-test-package.zip'
    options.force_data_download = False
    options.force_data_unzip = False
    options.warning_mode = True
    options.test_image_subdir = 'md-test-images'
    options.max_coord_error = 0.001
    options.max_conf_error = 0.005
    options.cli_working_dir = r'c:\git\MegaDetector'
    options.yolo_working_folder = r'c:\git\yolov5'


    #%%
    
    run_tests(options)
    
    
#%% Command-line driver

def main():

    options = MDTestOptions()
    
    parser = argparse.ArgumentParser(
        description='MegaDetector test suite')
    
    parser.add_argument(
        '--disable_gpu',
        action='store_true',
        help='Disable GPU operation')
    
    parser.add_argument(
        '--cpu_execution_is_error',
        action='store_true',
        help='Fail if the GPU appears not to be available')
    
    parser.add_argument(
        '--scratch_dir',
        default=None,
        type=str,
        help='Directory for temporary storage (defaults to system temp dir)')
    
    parser.add_argument(
        '--skip_video_tests',
        action='store_true',
        help='Skip tests related to video (which can be slow)')
        
    parser.add_argument(
        '--skip_python_tests',
        action='store_true',
        help='Skip python tests')
        
    parser.add_argument(
        '--skip_cli_tests',
        action='store_true',
        help='Skip CLI tests')
        
    parser.add_argument(
        '--force_data_download',
        action='store_true',
        help='Force download of the test data file, even if it\'s already available')
    
    parser.add_argument(
        '--force_data_unzip',
        action='store_true',
        help='Force extraction of all files in the test data file, even if they\'re already available')
    
    parser.add_argument(
        '--warning_mode',
        action='store_true',
        help='Turns numeric/content errors into warnings')
    
    parser.add_argument(
        '--max_conf_error',
        type=float,
        default=options.max_conf_error,
        help='Maximum tolerable confidence value deviation from expected (default {})'.format(
            options.max_conf_error))
    
    parser.add_argument(
        '--max_coord_error',
        type=float,
        default=options.max_coord_error,
        help='Maximum tolerable coordinate value deviation from expected (default {})'.format(
            options.max_coord_error))

    parser.add_argument(
        '--cli_working_dir',
        type=str,
        default=None,
        help='Working directory for CLI tests')

    # token used for linting
    #
    # no_arguments_required
        
    args = parser.parse_args()
        
    options.disable_gpu = args.disable_gpu
    options.cpu_execution_is_error = args.cpu_execution_is_error
    options.skip_video_tests = args.skip_video_tests
    options.skip_python_tests = args.skip_python_tests
    options.skip_cli_tests = args.skip_cli_tests
    options.scratch_dir = args.scratch_dir
    options.warning_mode = args.warning_mode
    options.force_data_download = args.force_data_download
    options.max_conf_error = args.max_conf_error
    options.max_coord_error = args.max_coord_error
    options.cli_working_dir = args.cli_working_dir

    run_tests(options)
    
    
if __name__ == '__main__':
    main()<|MERGE_RESOLUTION|>--- conflicted
+++ resolved
@@ -1,4 +1,3 @@
-<<<<<<< HEAD
 """
 
  md_tests.py
@@ -12,21 +11,6 @@
  since much of what it tries to test is, e.g., imports.
 
 """
-=======
-########
-#
-# md_tests.py
-#
-# A series of tests to validate basic repo functionality and verify either "correct"
-# inference behavior, or - when operating in environments other than the training
-# environment - acceptable deviation from the correct results.
-#
-# This module should not depend on anything else in this repo outside of the 
-# tests themselves, even if it means some duplicated code (e.g. for downloading files),
-# since much of what it tries to test is, e.g., imports.
-#
-########
->>>>>>> 1b6623f7
 
 #%% Imports and constants
 
@@ -181,11 +165,8 @@
         
     print('Finished unzipping and enumerating test data')
     
-<<<<<<< HEAD
-=======
     return options
 
->>>>>>> 1b6623f7
 # ...def download_test_data(...)
 
 
@@ -421,80 +402,6 @@
     #
     # It's already tested in the CLI tests, so this is not urgent.
     
-
-<<<<<<< HEAD
-    ## Video test (single video)
-    
-    from detection.process_video import ProcessVideoOptions, process_video
-    
-    video_options = ProcessVideoOptions()
-    video_options.model_file = 'MDV5A'
-    video_options.input_video_file = os.path.join(options.scratch_dir,options.test_videos[0])
-    video_options.output_json_file = os.path.join(options.scratch_dir,'single_video_output.json')
-    video_options.output_video_file = os.path.join(options.scratch_dir,'video_scratch/rendered_video.mp4')
-    video_options.frame_folder = os.path.join(options.scratch_dir,'video_scratch/frame_folder')
-    video_options.frame_rendering_folder = os.path.join(options.scratch_dir,'video_scratch/rendered_frame_folder')    
-    video_options.render_output_video = True
-    # video_options.keep_rendered_frames = False
-    # video_options.keep_rendered_frames = False
-    video_options.force_extracted_frame_folder_deletion = True
-    video_options.force_rendered_frame_folder_deletion = True
-    # video_options.reuse_results_if_available = False
-    # video_options.reuse_frames_if_available = False
-    video_options.recursive = True
-    video_options.verbose = False
-    video_options.fourcc = 'mp4v'
-    # video_options.rendering_confidence_threshold = None
-    # video_options.json_confidence_threshold = 0.005
-    video_options.frame_sample = 5    
-    video_options.n_cores = 5
-    # video_options.debug_max_frames = -1
-    # video_options.class_mapping_filename = None
-    
-    _ = process_video(video_options)
-
-    assert os.path.isfile(video_options.output_video_file), \
-        'Python video test failed to render output video file'
-    assert os.path.isfile(video_options.output_json_file), \
-        'Python video test failed to render output .json file'
-        
-    
-    ## Video test (folder)
-    
-    from detection.process_video import ProcessVideoOptions, process_video_folder
-    
-    video_options = ProcessVideoOptions()
-    video_options.model_file = 'MDV5A'
-    video_options.input_video_file = os.path.join(options.scratch_dir,
-                                                  os.path.dirname(options.test_videos[0]))
-    video_options.output_json_file = os.path.join(options.scratch_dir,'video_folder_output.json')
-    # video_options.output_video_file = None
-    video_options.frame_folder = os.path.join(options.scratch_dir,'video_scratch/frame_folder')
-    video_options.frame_rendering_folder = os.path.join(options.scratch_dir,'video_scratch/rendered_frame_folder')    
-    video_options.render_output_video = False
-    # video_options.keep_rendered_frames = False
-    # video_options.keep_rendered_frames = False
-    video_options.force_extracted_frame_folder_deletion = True
-    video_options.force_rendered_frame_folder_deletion = True
-    # video_options.reuse_results_if_available = False
-    # video_options.reuse_frames_if_available = False
-    video_options.recursive = True
-    video_options.verbose = False
-    # video_options.fourcc = None
-    # video_options.rendering_confidence_threshold = None
-    # video_options.json_confidence_threshold = 0.005
-    video_options.frame_sample = 5    
-    video_options.n_cores = 5
-    # video_options.debug_max_frames = -1
-    # video_options.class_mapping_filename = None
-    
-    _ = process_video_folder(video_options)
-
-    assert os.path.isfile(video_options.output_json_file), \
-        'Python video test failed to render output .json file'
-    
-    
-=======
     if not options.skip_video_tests:
         
         ## Video test (single video)
@@ -567,8 +474,8 @@
         assert os.path.isfile(video_options.output_json_file), \
             'Python video test failed to render output .json file'
         
-        
->>>>>>> 1b6623f7
+    # ...if we're not skipping video tests
+    
     print('\n*** Finished module tests ***\n')
 
 # ...def run_python_tests(...)
@@ -740,29 +647,6 @@
             results_from_file = json.load(f) # noqa
         
         
-<<<<<<< HEAD
-    ## Video test
-    
-    model_file = 'MDV5A'
-    video_inference_output_file = os.path.join(options.scratch_dir,'video_inference_output.json')
-    output_video_file = os.path.join(options.scratch_dir,'video_scratch/cli_rendered_video.mp4')
-    frame_folder = os.path.join(options.scratch_dir,'video_scratch/frame_folder_cli')
-    frame_rendering_folder = os.path.join(options.scratch_dir,'video_scratch/rendered_frame_folder_cli')        
-    
-    video_fn = os.path.join(options.scratch_dir,options.test_videos[-1])
-    output_dir = os.path.join(options.scratch_dir,'single_video_test_cli')
-    if options.cli_working_dir is None:
-        cmd = 'python -m detection.process_video'
-    else:
-        cmd = 'python detection/process_video.py'
-    cmd += ' {} {}'.format(model_file,video_fn)
-    cmd += ' --frame_folder {} --frame_rendering_folder {} --output_json_file {} --output_video_file {}'.format(
-        frame_folder,frame_rendering_folder,video_inference_output_file,output_video_file)
-    cmd += ' --render_output_video --fourcc mp4v'
-    cmd += ' --force_extracted_frame_folder_deletion --force_rendered_frame_folder_deletion --n_cores 5 --frame_sample 3'
-    print('Running: {}'.format(cmd))
-    cmd_results = execute_and_print(cmd)
-=======
     if not options.skip_video_tests:
             
         ## Video test
@@ -786,7 +670,8 @@
         cmd += ' --force_extracted_frame_folder_deletion --force_rendered_frame_folder_deletion --n_cores 5 --frame_sample 3'
         print('Running: {}'.format(cmd))
         cmd_results = execute_and_print(cmd)
->>>>>>> 1b6623f7
+
+    # ...if we're not skipping video tests
     
     
     ## Run inference on a folder (again, so we can do a comparison)
