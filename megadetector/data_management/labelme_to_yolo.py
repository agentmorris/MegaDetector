--- conflicted
+++ resolved
@@ -222,22 +222,9 @@
             else:
                 pool = Pool(n_workers)
 
-<<<<<<< HEAD
-        valid_labelme_files_abs = [os.path.join(labelme_folder,fn_relative) for \
-                                   fn_relative in valid_labelme_files_relative]
-
-        image_results = list(tqdm(pool.imap(
-            partial(labelme_file_to_yolo_file,
-                    category_name_to_category_id=category_name_to_category_id,
-                    yolo_file=None,
-                    required_token=required_token,
-                    overwrite_behavior=overwrite_behavior),
-                    valid_labelme_files_abs),
-                    total=len(valid_labelme_files_abs)))
-=======
             valid_labelme_files_abs = [os.path.join(labelme_folder,fn_relative) for \
                                     fn_relative in valid_labelme_files_relative]
-                
+            
             image_results = list(tqdm(pool.imap(
                 partial(labelme_file_to_yolo_file,
                         category_name_to_category_id=category_name_to_category_id,
@@ -250,7 +237,6 @@
             pool.close()
             pool.join()
             print("Pool closed and joined for labelme conversion to YOLO")
->>>>>>> 000603b6
 
     assert len(valid_labelme_files_relative) == len(image_results)
 
