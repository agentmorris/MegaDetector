--- conflicted
+++ resolved
@@ -202,14 +202,8 @@
                                                                   info=None)
 
         n_json_files_written += 1
-<<<<<<< HEAD
-        with open(json_path,'w') as f:
-            json.dump(output_dict,f,indent=1)
-
-=======
         ct_utils.write_json(json_path, output_dict)
-            
->>>>>>> 000603b6
+
     # ...for each image
 
     print('\nWrote {} .json files (skipped {} for errors, {} because they exist)'.format(
