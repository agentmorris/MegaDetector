"""

remove_exif.py

Removes all EXIF/IPTC/XMP metadata from a folder of images, without making
backup copies, using pyexiv2.  Ignores non-jpeg images.

This module is rarely used, and pyexiv2 is not thread-safe, so pyexiv2 is not
included in package-level dependency lists.  YMMV.

"""

#%% Imports and constants

import os
import glob

from multiprocessing.pool import Pool as Pool
from tqdm import tqdm


#%% Support functions

# Pyexif2 is not thread safe, do not call this function in parallel within a process
#
# Parallelizing across processes is fine.
def remove_exif_from_image(fn):

<<<<<<< HEAD
    import pyexiv2

=======
    import pyexiv2 # type: ignore
    
>>>>>>> 000603b6
    try:
        img = pyexiv2.Image(fn)
        img.clear_exif()
        img.clear_iptc()
        img.clear_xmp()
        img.close()
    except Exception as e:
        print('EXIF error on {}: {}'.format(fn,str(e)))

    return True


#%% Remove EXIF data

def remove_exif(image_base_folder,recursive=True,n_processes=1):
    """
    Removes all EXIF/IPTC/XMP metadata from a folder of images, without making
    backup copies, using pyexiv2.  Ignores non-jpeg images.

    Args:
        image_base_folder (str): the folder from which we should remove EXIF data
        recursive (bool, optional): whether to process [image_base_folder] recursively
        n_processes (int, optional): number of concurrent workers.  Because pyexiv2 is not
            thread-safe, only process-based parallelism is supported.
    """
    try:
        import pyexiv2 #noqa
    except:
        print('pyexiv2 not available; try "pip install pyexiv2"')
        raise


    ##%% List files

    assert os.path.isdir(image_base_folder), \
        'Could not find folder {}'.format(image_base_folder)
    all_files = [f for f in glob.glob(image_base_folder+ "*/**", recursive=recursive)]
    image_files = [s for s in all_files if \
                   (s.lower().endswith('.jpg') or s.lower().endswith('.jpeg'))]


    ##%% Remove EXIF data (execution)

    if n_processes == 1:

        # fn = image_files[0]
        for fn in tqdm(image_files):
            remove_exif_from_image(fn)

    else:
        # pyexiv2 is not thread-safe, so we need to use processes
<<<<<<< HEAD
        print('Starting parallel process pool with {} workers'.format(n_processes))
        pool = Pool(n_processes)
        _ = list(tqdm(pool.imap(remove_exif_from_image,image_files),total=len(image_files)))

=======
        pool = None
        try:
            print('Starting parallel process pool with {} workers'.format(n_processes))
            pool = Pool(n_processes)
            _ = list(tqdm(pool.imap(remove_exif_from_image,image_files),total=len(image_files)))
        finally:
            pool.close()
            pool.join()
            print("Pool closed and joined for EXIF removal")
            
>>>>>>> 000603b6
# ...remove_exif(...)


#%% Command-line driver

## TODO<|MERGE_RESOLUTION|>--- conflicted
+++ resolved
@@ -26,13 +26,8 @@
 # Parallelizing across processes is fine.
 def remove_exif_from_image(fn):
 
-<<<<<<< HEAD
-    import pyexiv2
+    import pyexiv2 # type: ignore
 
-=======
-    import pyexiv2 # type: ignore
-    
->>>>>>> 000603b6
     try:
         img = pyexiv2.Image(fn)
         img.clear_exif()
@@ -84,12 +79,6 @@
 
     else:
         # pyexiv2 is not thread-safe, so we need to use processes
-<<<<<<< HEAD
-        print('Starting parallel process pool with {} workers'.format(n_processes))
-        pool = Pool(n_processes)
-        _ = list(tqdm(pool.imap(remove_exif_from_image,image_files),total=len(image_files)))
-
-=======
         pool = None
         try:
             print('Starting parallel process pool with {} workers'.format(n_processes))
@@ -99,8 +88,7 @@
             pool.close()
             pool.join()
             print("Pool closed and joined for EXIF removal")
-            
->>>>>>> 000603b6
+
 # ...remove_exif(...)
 
 
