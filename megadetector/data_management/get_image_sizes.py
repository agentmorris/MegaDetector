--- conflicted
+++ resolved
@@ -115,11 +115,6 @@
         else:
             pool = Pool(n_workers)
         # all_results = list(tqdm(pool.imap(process_image, filenames), total=len(filenames)))
-<<<<<<< HEAD
-        all_results = list(tqdm(pool.imap(
-            partial(_get_image_size,image_prefix=image_prefix), filenames), total=len(filenames)))
-
-=======
         try:
             all_results = list(tqdm(pool.imap(
                 partial(_get_image_size,image_prefix=image_prefix), filenames), total=len(filenames)))
@@ -127,8 +122,7 @@
             pool.close()
             pool.join()
             print("Pool closed and joined for image size reads")
-    
->>>>>>> 000603b6
+
     if output_file is not None:
         with open(output_file,'w') as f:
             json.dump(all_results,f,indent=1)
