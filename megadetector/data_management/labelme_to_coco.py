--- conflicted
+++ resolved
@@ -330,32 +330,14 @@
 
         n_workers = min(max_workers,len(image_filenames_relative))
         assert category_name_to_id is not None
-<<<<<<< HEAD
-
-        if use_threads:
-            pool = ThreadPool(n_workers)
-        else:
-            pool = Pool(n_workers)
-
-        image_results = list(tqdm(pool.imap(
-            partial(_process_labelme_file,
-                input_folder=input_folder,
-                use_folders_as_labels=use_folders_as_labels,
-                no_json_handling=no_json_handling,
-                validate_image_sizes=validate_image_sizes,
-                category_name_to_id=category_name_to_id,
-                allow_new_categories=False
-                ),image_filenames_relative), total=len(image_filenames_relative)))
-
-=======
-        
+
         pool = None        
         try:
             if use_threads:
                 pool = ThreadPool(n_workers)
             else:
                 pool = Pool(n_workers)
-            
+        
             image_results = list(tqdm(pool.imap(
                 partial(_process_labelme_file,
                     input_folder=input_folder,
@@ -369,8 +351,7 @@
             pool.close()
             pool.join()
             print("Pool closed and joined for labelme file processing")
-        
->>>>>>> 000603b6
+
     images = []
     annotations = []
 
