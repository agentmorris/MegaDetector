--- conflicted
+++ resolved
@@ -631,25 +631,7 @@
         # Don't spawn more than one worker per image
         if n_workers > len(image_file_names):
             n_workers = len(image_file_names)
-<<<<<<< HEAD
-
-        if use_threads:
-            from multiprocessing.pool import ThreadPool
-            pool = ThreadPool(n_workers)
-            worker_string = 'threads'
-        else:
-            from multiprocessing.pool import Pool
-            pool = Pool(n_workers)
-            worker_string = 'processes'
-
-        print('Starting a pool of {} {}'.format(n_workers,worker_string))
-
-        all_results = list(tqdm(pool.imap(
-            partial(try_get_datetime_from_image,options=options),image_file_names),
-            total=len(image_file_names)))
-
-=======
-            
+
         pool = None
         try:
             if use_threads:
@@ -660,9 +642,9 @@
                 from multiprocessing.pool import Pool
                 pool = Pool(n_workers)
                 worker_string = 'processes'
-                
+            
             print('Starting a pool of {} {}'.format(n_workers,worker_string))
-            
+        
             all_results = list(tqdm(pool.imap(
                 partial(try_get_datetime_from_image,options=options),image_file_names),
                 total=len(image_file_names)))
@@ -670,8 +652,7 @@
             pool.close()
             pool.join()
             print("Pool closed and joined for datetime extraction")
-    
->>>>>>> 000603b6
+
     filename_to_results = {}
 
     # fn_relative = image_file_names[0]
