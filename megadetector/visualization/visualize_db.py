"""

visualize_db.py

Outputs an HTML page visualizing annotations (class labels and/or bounding boxes)
on a sample of images in a database in the COCO Camera Traps format.

"""

#%% Imports

import argparse
import inspect
import random
import json
import math
import os
import sys
import time

import pandas as pd
import numpy as np

import humanfriendly

from itertools import compress
from multiprocessing.pool import ThreadPool
from multiprocessing.pool import Pool
from tqdm import tqdm

from megadetector.utils.write_html_image_list import write_html_image_list
from megadetector.data_management.cct_json_utils import IndexedJsonDb
from megadetector.visualization import visualization_utils as vis_utils

def isnan(x):
    return (isinstance(x,float) and np.isnan(x))


#%% Settings

class DbVizOptions:
    """
    Parameters controlling the behavior of visualize_db().
    """

    def __init__(self):

        #: Number of images to sample from the database, or None to visualize all images
        self.num_to_visualize = None

        #: Target size for rendering; set either dimension to -1 to preserve aspect ratio.
        #:
        #: If viz_size is None or (-1,-1), the original image size is used.
        self.viz_size = (1000, -1)

        #: HTML rendering options; see write_html_image_list for details
        #:
        #:The most relevant option one might want to set here is:
        #:
        #: htmlOptions['maxFiguresPerHtmlFile']
        #:
        #: ...which can be used to paginate previews to a number of images that will load well
        #: in a browser (5000 is a reasonable limit).
        self.htmlOptions = write_html_image_list()

        #: Whether to sort images by filename (True) or randomly (False)
        self.sort_by_filename = True

        #: Only show images that contain bounding boxes
        self.trim_to_images_with_bboxes = False

        #: Random seed to use for sampling images
        self.random_seed = 0

        #: Should we include Web search links for each category name?
        self.add_search_links = False

        #: Should each thumbnail image link back to the original image?
        self.include_image_links = False

        #: Should there be a text link back to each original image?
        self.include_filename_links = False

        #: Line width in pixels
        self.box_thickness = 4

        #: Number of pixels to expand each bounding box
        self.box_expansion = 0

        #: Only include images that contain annotations with these class names (not IDs) (list)
        #:
        #: Mutually exclusive with classes_to_exclude
        self.classes_to_include = None

        #: Exclude images that contain annotations with these class names (not IDs) (list)
        #:
        #: Mutually exclusive with classes_to_include
        self.classes_to_exclude = None

        #: Special tag used to say "show me all images with multiple categories"
        #:
        #: :meta private:
        self.multiple_categories_tag = '*multiple*'

        #: We sometimes flatten image directories by replacing a path separator with
        #: another character.  Leave blank for the typical case where this isn't necessary.
        self.pathsep_replacement = '' # '~'

        #: Parallelize rendering across multiple workers
        self.parallelize_rendering = False

        #: In theory, whether to parallelize with threads (True) or processes (False), but
        #: process-based parallelization in this function is currently unsupported
        self.parallelize_rendering_with_threads = True

        #: Number of workers to use for parallelization; ignored if parallelize_rendering
        #: is False
        self.parallelize_rendering_n_cores = 25

        #: Should we show absolute (True) or relative (False) paths for each image?
        self.show_full_paths = False

        #: List of additional fields in the image struct that we should print in image headers
        self.extra_image_fields_to_print = None

        #: List of additional fields in the annotation struct that we should print in image headers
        self.extra_annotation_fields_to_print = None

        #: Set to False to skip existing images
        self.force_rendering = True

        #: Enable additionald debug console output
        self.verbose = False

        #: COCO files used for evaluation may contain confidence scores, this
        #: determines the field name used for confidence scores
        self.confidence_field_name = 'score'

        #: Optionally apply a confidence threshold; this requires that [confidence_field_name]
        #: be present in all detections.
        self.confidence_threshold = None


#%% Helper functions

def _image_filename_to_path(image_file_name, image_base_dir, pathsep_replacement=''):
    """
    Translates the file name in an image entry in the json database to a path, possibly doing
    some manipulation of path separators.
    """

    if len(pathsep_replacement) > 0:
        image_file_name = os.path.normpath(image_file_name).replace(os.pathsep,pathsep_replacement)
    return os.path.join(image_base_dir, image_file_name)


#%% Core functions

def visualize_db(db_path, output_dir, image_base_dir, options=None):
    """
    Writes images and html to output_dir to visualize the annotations in a .json file.

    Args:
        db_path (str or dict): the .json filename to load, or a previously-loaded database
        image_base_dir (str): the folder where the images live; filenames in [db_path] should
            be relative to this folder.
        options (DbVizOptions, optional): See DbVizOptions for details

    Returns:
        tuple: A length-two tuple containing (the html filename) and (the loaded database).
    """

    if options is None:
        options = DbVizOptions()

    # Consistency checking for fields with specific format requirements

    # This should be a list, but if someone specifies a string, do a reasonable thing
    if isinstance(options.extra_image_fields_to_print,str):
        options.extra_image_fields_to_print = [options.extra_image_fields_to_print]

    if not options.parallelize_rendering_with_threads:
        print('Warning: process-based parallelization is not yet supported by visualize_db')
        options.parallelize_rendering_with_threads = True

    if image_base_dir.startswith('http'):
        if not image_base_dir.endswith('/'):
            image_base_dir += '/'
    else:
        assert(os.path.isdir(image_base_dir))

    os.makedirs(os.path.join(output_dir, 'rendered_images'), exist_ok=True)

    if isinstance(db_path,str):
        assert(os.path.isfile(db_path))
        print('Loading database from {}...'.format(db_path))
        image_db = json.load(open(db_path))
        print('...done')
    elif isinstance(db_path,dict):
        print('Using previously-loaded DB')
        image_db = db_path
    else:
        raise ValueError('Illegal dictionary or filename')

    annotations = image_db['annotations']
    images = image_db['images']
    categories = image_db['categories']

    # Optionally remove all images without bounding boxes, *before* sampling
    if options.trim_to_images_with_bboxes:

        b_has_bbox = [False] * len(annotations)
        for i_ann,ann in enumerate(annotations):
            if 'bbox' in ann:
                assert isinstance(ann['bbox'],list)
                b_has_bbox[i_ann] = True
        annotations_with_boxes = list(compress(annotations, b_has_bbox))

        image_ids_with_boxes = [x['image_id'] for x in annotations_with_boxes]
        image_ids_with_boxes = set(image_ids_with_boxes)

        image_has_box = [False] * len(images)
        for i_image,image in enumerate(images):
            imageID = image['id']
            if imageID in image_ids_with_boxes:
                image_has_box[i_image] = True
        images_with_bboxes = list(compress(images, image_has_box))
        images = images_with_bboxes

    # Optionally include/remove images with specific labels, *before* sampling

    assert (not ((options.classes_to_exclude is not None) and \
                 (options.classes_to_include is not None))), \
                 'Cannot specify an inclusion and exclusion list'

    if options.classes_to_exclude is not None:
        assert isinstance(options.classes_to_exclude,list), \
            'If supplied, classes_to_exclude should be a list'

    if options.classes_to_include is not None:
        assert isinstance(options.classes_to_include,list), \
            'If supplied, classes_to_include should be a list'

    if (options.classes_to_exclude is not None) or (options.classes_to_include is not None):

        print('Indexing database')
        indexed_db = IndexedJsonDb(image_db)
        b_valid_class = [True] * len(images)
        for i_image,image in enumerate(images):
            classes = indexed_db.get_classes_for_image(image)
            if options.classes_to_exclude is not None:
                for excluded_class in options.classes_to_exclude:
                    if excluded_class in classes:
                       b_valid_class[i_image] = False
                       break
            elif options.classes_to_include is not None:
                b_valid_class[i_image] = False
                if options.multiple_categories_tag in options.classes_to_include:
                    if len(classes) > 1:
                        b_valid_class[i_image] = True
                if not b_valid_class[i_image]:
                    for c in classes:
                        if c in options.classes_to_include:
                            b_valid_class[i_image] = True
                            break
            else:
                raise ValueError('Illegal include/exclude combination')

        images_with_valid_classes = list(compress(images, b_valid_class))
        images = images_with_valid_classes

    # ...if we need to include/exclude categories

    # Put the annotations in a dataframe so we can select all annotations for a given image
    print('Creating data frames')
    df_anno = pd.DataFrame(annotations)
    df_img = pd.DataFrame(images)

    # Construct label map
    label_map = {}
    for cat in categories:
        label_map[int(cat['id'])] = cat['name']

    # Take a sample of images
    if options.num_to_visualize is not None:
        if options.num_to_visualize > len(df_img):
            print('Warning: asked to visualize {} images, but only {} are available, keeping them all'.\
                  format(options.num_to_visualize,len(df_img)))
        else:
            df_img = df_img.sample(n=options.num_to_visualize,random_state=options.random_seed)

    images_html = []

    # Set of dicts representing inputs to render_db_bounding_boxes:
    #
    # bboxes, box_classes, image_path
    rendering_info = []

    print('Preparing rendering list')

    for i_image,img in tqdm(df_img.iterrows(),total=len(df_img)):

        img_id = img['id']
        assert img_id is not None

        img_relative_path = img['file_name']

        if image_base_dir.startswith('http'):
            img_path = image_base_dir + img_relative_path
        else:
            img_path = os.path.join(image_base_dir,
                                    _image_filename_to_path(img_relative_path, image_base_dir))

        annos_i = df_anno.loc[df_anno['image_id'] == img_id, :] # all annotations on this image

        bboxes = []
        box_classes = []
        box_score_strings = []

        # All the class labels we've seen for this image (with out without bboxes)
        image_categories = set()

        extra_annotation_field_string = ''
        annotation_level_for_image = ''

        # Iterate over annotations for this image
        # i_ann = 0; anno = annos_i.iloc[i_ann]
        for i_ann,anno in annos_i.iterrows():

            if options.extra_annotation_fields_to_print is not None:
                field_names = list(anno.index)
                for field_name in field_names:
                    if field_name in options.extra_annotation_fields_to_print:
                        field_value = anno[field_name]
                        if (field_value is not None) and (not isnan(field_value)):
                            extra_annotation_field_string += ' ({}:{})'.format(
                                field_name,field_value)

            if options.confidence_threshold is not None:
                assert options.confidence_field_name in anno, \
                    'Error: confidence thresholding requested, ' + \
                        'but at least one annotation does not have the {} field'.format(
                            options.confidence_field_name)
                if anno[options.confidence_field_name] < options.confidence_threshold:
                    continue

            if 'sequence_level_annotation' in anno:
                bSequenceLevelAnnotation = anno['sequence_level_annotation']
                if bSequenceLevelAnnotation:
                    annLevel = 'sequence'
                else:
                    annLevel = 'image'
                if annotation_level_for_image == '':
                    annotation_level_for_image = annLevel
                elif annotation_level_for_image != annLevel:
                    annotation_level_for_image = 'mixed'

            category_id = anno['category_id']
            category_name = label_map[category_id]
            if options.add_search_links:
                category_name = category_name.replace('"','')
                category_name = '<a href="https://www.google.com/search?tbm=isch&q={}">{}</a>'.format(
                    category_name,category_name)
            image_categories.add(category_name)

            if 'bbox' in anno:
                bbox = anno['bbox']
                if isinstance(bbox,float):
                    assert math.isnan(bbox), "I shouldn't see a bbox that's neither a box nor NaN"
                    continue
                bboxes.append(bbox)
                box_classes.append(anno['category_id'])

                box_score_string = ''
                if options.confidence_field_name is not None and \
                   options.confidence_field_name in anno:
                       score = anno[options.confidence_field_name]
                       box_score_string = '({}%)'.format(round(100 * score))
                box_score_strings.append(box_score_string)

        # ...for each of this image's annotations

        image_classes = ', '.join(image_categories)

        img_id_string = str(img_id).lower()
        file_name = '{}_gt.jpg'.format(os.path.splitext(img_id_string)[0])

        # Replace characters that muck up image links
        illegal_characters = ['/','\\',':','\t','#',' ','%']
        for c in illegal_characters:
            file_name = file_name.replace(c,'~')

        rendering_info_this_image = {'bboxes':bboxes,
                                     'box_classes':box_classes,
                                     'tags':box_score_strings,
                                     'img_path':img_path,
                                     'output_file_name':file_name}
        rendering_info.append(rendering_info_this_image)

        label_level_string = ''
        if len(annotation_level_for_image) > 0:
            label_level_string = ' (annotation level: {})'.format(annotation_level_for_image)

        if 'frame_num' in img and 'seq_num_frames' in img:
            frame_string = ' frame: {} of {},'.format(img['frame_num'],img['seq_num_frames'])
        elif 'frame_num' in img:
            frame_string = ' frame: {},'.format(img['frame_num'])
        else:
            frame_string = ''

        if options.show_full_paths:
            filename_text = img_path
        else:
            filename_text = img_relative_path
        if options.include_filename_links:
            filename_text = '<a href="{}">{}</a>'.format(img_path,filename_text)

        flag_string = ''

        if ('flags' in img) and (not isnan(img['flags'])):
            flag_string = ', flags: {}'.format(str(img['flags']))

        extra_field_string = ''

        if options.extra_image_fields_to_print is not None:
            for field_name in options.extra_image_fields_to_print:
                if field_name in img:
                    # Always include a leading comma; this either separates us from the
                    # previous field in [extra_fields_to_print] or from the rest of the string
                    extra_field_string += ', {}: {}'.format(
                        field_name,str(img[field_name]))

        # We're adding html for an image before we render it, so it's possible this image will
        # fail to render.  For applications where this script is being used to debua a database
        # (the common case?), this is useful behavior, for other applications, this is annoying.
        image_dict = \
        {
            'filename': '{}/{}'.format('rendered_images', file_name),
            'title': '{}<br/>{}, num boxes: {},{} class labels: {}{}{}{}{}'.format(
                filename_text, img_id, len(bboxes), frame_string, image_classes,
                label_level_string, flag_string, extra_field_string, extra_annotation_field_string),
            'textStyle': 'font-family:verdana,arial,calibri;font-size:80%;' + \
                'text-align:left;margin-top:20;margin-bottom:5'
        }
        if options.include_image_links:
            image_dict['linkTarget'] = img_path

        images_html.append(image_dict)

    # ...for each image

    def render_image_info(rendering_info):

        img_path = rendering_info['img_path']
        bboxes = rendering_info['bboxes']
        bbox_classes = rendering_info['box_classes']
        bbox_tags = None
        if 'tags' in rendering_info:
            bbox_tags = rendering_info['tags']
        output_file_name = rendering_info['output_file_name']
        output_full_path = os.path.join(output_dir, 'rendered_images', output_file_name)

        if (os.path.isfile(output_full_path)) and (not options.force_rendering):
            if options.verbose:
                print('Skipping existing image {}'.format(output_full_path))
            return True

        if not img_path.startswith('http'):
            if not os.path.exists(img_path):
                print('Image {} cannot be found'.format(img_path))
                return False

        try:
            original_image = vis_utils.open_image(img_path)
            original_size = original_image.size
            if (options.viz_size is None) or (options.viz_size[0] == -1 and options.viz_size[1] == -1):
                image = original_image
            else:
                image = vis_utils.resize_image(original_image, options.viz_size[0],
                                               options.viz_size[1])
        except Exception as e:
            print('Image {} failed to open, error: {}'.format(img_path, e))
            return False

        vis_utils.render_db_bounding_boxes(boxes=bboxes,
                                           classes=bbox_classes,
                                           image=image,
                                           original_size=original_size,
                                           label_map=label_map,
                                           thickness=options.box_thickness,
                                           expansion=options.box_expansion,
                                           tags=bbox_tags)

        image.save(output_full_path)

        return True

    # ...def render_image_info

    print('Rendering images')
    start_time = time.time()

    if options.parallelize_rendering:

        if options.parallelize_rendering_with_threads:
            worker_string = 'threads'
        else:
            worker_string = 'processes'
<<<<<<< HEAD

        if options.parallelize_rendering_n_cores is None:
            if options.parallelize_rendering_with_threads:
                pool = ThreadPool()
            else:
                pool = Pool()
        else:
            if options.parallelize_rendering_with_threads:
                pool = ThreadPool(options.parallelize_rendering_n_cores)
            else:
                pool = Pool(options.parallelize_rendering_n_cores)
            print('Rendering images with {} {}'.format(options.parallelize_rendering_n_cores,
                                                       worker_string))
        rendering_success = list(tqdm(pool.imap(render_image_info, rendering_info),
                                 total=len(rendering_info)))

=======
        
        pool = None
        try:
            if options.parallelize_rendering_n_cores is None:
                if options.parallelize_rendering_with_threads:
                    pool = ThreadPool()
                else:
                    pool = Pool()
            else:
                if options.parallelize_rendering_with_threads:
                    pool = ThreadPool(options.parallelize_rendering_n_cores)
                else:
                    pool = Pool(options.parallelize_rendering_n_cores)
                print('Rendering images with {} {}'.format(options.parallelize_rendering_n_cores,
                                                           worker_string))            
            rendering_success = list(tqdm(pool.imap(render_image_info, rendering_info),
                                     total=len(rendering_info)))
        finally:
            if pool is not None:
                pool.close()
                pool.join()
                print("Pool closed and joined for DB visualization")
        
>>>>>>> 000603b6
    else:

        rendering_success = []
        for file_info in tqdm(rendering_info):
            rendering_success.append(render_image_info(file_info))

    elapsed = time.time() - start_time

    print('Rendered {} images in {} ({} successful)'.format(
        len(rendering_info),humanfriendly.format_timespan(elapsed),sum(rendering_success)))

    if options.sort_by_filename:
        images_html = sorted(images_html, key=lambda x: x['filename'])
    else:
        random.shuffle(images_html)

    htmlOutputFile = os.path.join(output_dir, 'index.html')

    htmlOptions = options.htmlOptions
    if isinstance(db_path,str):
        htmlOptions['headerHtml'] = '<h1>Sample annotations from {}</h1>'.format(db_path)
    else:
        htmlOptions['headerHtml'] = '<h1>Sample annotations</h1>'

    write_html_image_list(
            filename=htmlOutputFile,
            images=images_html,
            options=htmlOptions)

    print('Visualized {} images, wrote results to {}'.format(len(images_html),htmlOutputFile))

    return htmlOutputFile,image_db

# def visualize_db(...)


#%% Command-line driver

# Copy all fields from a Namespace (i.e., the output from parse_args) to an object.
#
# Skips fields starting with _.  Does not check existence in the target object.
def args_to_object(args, obj):

    for n, v in inspect.getmembers(args):
        if not n.startswith('_'):
            setattr(obj, n, v)


def main(): # noqa

    parser = argparse.ArgumentParser()
    parser.add_argument('db_path', action='store', type=str,
                        help='.json file to visualize')
    parser.add_argument('output_dir', action='store', type=str,
                        help='Output directory for html and rendered images')
    parser.add_argument('image_base_dir', action='store', type=str,
                        help='Base directory (or URL) for input images')

    parser.add_argument('--num_to_visualize', action='store', type=int, default=None,
                        help='Number of images to visualize (randomly drawn) (defaults to all)')
    parser.add_argument('--random_sort', action='store_true',
                        help='Sort randomly (rather than by filename) in output html')
    parser.add_argument('--trim_to_images_with_bboxes', action='store_true',
                        help='Only include images with bounding boxes (defaults to false)')
    parser.add_argument('--random_seed', action='store', type=int, default=None,
                        help='Random seed for image selection')
    parser.add_argument('--pathsep_replacement', action='store', type=str, default='',
                        help='Replace path separators in relative filenames with another ' + \
                             'character (frequently ~)')

    if len(sys.argv[1:]) == 0:
        parser.print_help()
        parser.exit()

    args = parser.parse_args()

    # Convert to an options object
    options = DbVizOptions()
    args_to_object(args, options)
    if options.random_sort:
        options.sort_by_filename = False

    visualize_db(options.db_path,options.output_dir,options.image_base_dir,options)

if __name__ == '__main__':
    main()


#%% Interactive driver

if False:

    #%%

    db_path = r'e:\wildlife_data\missouri_camera_traps\missouri_camera_traps_set1.json'
    output_dir = r'e:\wildlife_data\missouri_camera_traps\preview'
    image_base_dir = r'e:\wildlife_data\missouri_camera_traps'

    options = DbVizOptions()
    options.num_to_visualize = 100

    htmlOutputFile,db = visualize_db(db_path,output_dir,image_base_dir,options)
    # os.startfile(htmlOutputFile)<|MERGE_RESOLUTION|>--- conflicted
+++ resolved
@@ -506,25 +506,7 @@
             worker_string = 'threads'
         else:
             worker_string = 'processes'
-<<<<<<< HEAD
-
-        if options.parallelize_rendering_n_cores is None:
-            if options.parallelize_rendering_with_threads:
-                pool = ThreadPool()
-            else:
-                pool = Pool()
-        else:
-            if options.parallelize_rendering_with_threads:
-                pool = ThreadPool(options.parallelize_rendering_n_cores)
-            else:
-                pool = Pool(options.parallelize_rendering_n_cores)
-            print('Rendering images with {} {}'.format(options.parallelize_rendering_n_cores,
-                                                       worker_string))
-        rendering_success = list(tqdm(pool.imap(render_image_info, rendering_info),
-                                 total=len(rendering_info)))
-
-=======
-        
+            
         pool = None
         try:
             if options.parallelize_rendering_n_cores is None:
@@ -546,8 +528,7 @@
                 pool.close()
                 pool.join()
                 print("Pool closed and joined for DB visualization")
-        
->>>>>>> 000603b6
+
     else:
 
         rendering_success = []
