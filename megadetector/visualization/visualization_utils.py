--- conflicted
+++ resolved
@@ -1413,27 +1413,7 @@
                             quality=quality))
 
     else:
-<<<<<<< HEAD
-
-        if pool_type == 'thread':
-            pool = ThreadPool(n_workers); poolstring = 'threads'
-        else:
-            assert pool_type == 'process'
-            pool = Pool(n_workers); poolstring = 'processes'
-
-        if verbose:
-            print('Starting resizing pool with {} {}'.format(n_workers,poolstring))
-
-        p = partial(_resize_absolute_image,
-                target_width=target_width,
-                target_height=target_height,
-                no_enlarge_width=no_enlarge_width,
-                verbose=verbose,
-                quality=quality)
-
-        results = list(tqdm(pool.imap(p, input_output_file_pairs),total=len(input_output_file_pairs)))
-=======
-        
+
         pool = None
 
         try:
@@ -1442,23 +1422,22 @@
             else:
                 assert pool_type == 'process'
                 pool = Pool(n_workers); poolstring = 'processes'
-            
+        
             if verbose:
                 print('Starting resizing pool with {} {}'.format(n_workers,poolstring))
-            
+        
             p = partial(_resize_absolute_image,
                     target_width=target_width,
                     target_height=target_height,
                     no_enlarge_width=no_enlarge_width,
                     verbose=verbose,
                     quality=quality)
-            
+        
             results = list(tqdm(pool.imap(p, input_output_file_pairs),total=len(input_output_file_pairs)))
         finally:
             pool.close()
             pool.join()
             print("Pool closed and joined for image resizing")
->>>>>>> 000603b6
 
     return results
 
