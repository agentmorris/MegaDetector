"""

run_tiled_inference.py

**This script is experimental, YMMV.**

Runs inference on a folder, fist splitting each image up into tiles of size
MxN (typically the native inference size of your detector), writing those
tiles out to a temporary folder, then de-duplicating the resulting detections before
merging them back into a set of detections that make sense on the original images.

This approach will likely fail to detect very large animals, so if you expect both large
and small animals (in terms of pixel size), this script is best used in
conjunction with a traditional inference pass that looks at whole images.

Currently requires temporary storage at least as large as the input data, generally
a lot more than that (depending on the overlap between adjacent tiles).  This is
inefficient, but easy to debug.

Programmatic invocation supports using YOLOv5's inference scripts (and test-time
augmentation); the command-line interface only supports standard inference right now.

"""

#%% Imports and constants

import os
import json
import tempfile
import uuid

from tqdm import tqdm

import torch
from torchvision import ops

from megadetector.detection.run_inference_with_yolov5_val import \
    YoloInferenceOptions,run_inference_with_yolo_val
from megadetector.detection.run_detector_batch import \
    load_and_run_detector_batch,write_results_to_file
from megadetector.detection.run_detector import \
    try_download_known_detector, CONF_DIGITS, COORD_DIGITS
from megadetector.utils import path_utils
from megadetector.utils.ct_utils import round_float_array, round_float
from megadetector.visualization import visualization_utils as vis_utils

default_patch_overlap = 0.5
patch_jpeg_quality = 95

# This isn't NMS in the usual sense of redundant model predictions; this is being
# used to de-duplicate predictions from overlapping patches.
nms_iou_threshold = 0.45

default_tile_size = [1280,1280]

default_n_patch_extraction_workers = 1
parallelization_uses_threads = False


#%% Support functions

def get_patch_boundaries(image_size,patch_size,patch_stride=None):
    """
    Computes a list of patch starting coordinates (x,y) given an image size (w,h)
    and a stride (x,y)

    Patch size is guaranteed, but the stride may deviate to make sure all pixels are covered.
    I.e., we move by regular strides until the current patch walks off the right/bottom,
    at which point it backs up to one patch from the end.  So if your image is 15
    pixels wide and you have a stride of 10 pixels, you will get starting positions
    of 0 (from 0 to 9) and 5 (from 5 to 14).

    Args:
        image_size (tuple): size of the image you want to divide into patches, as a length-2 tuple (w,h)
        patch_size (tuple): patch size into which you want to divide an image, as a length-2 tuple (w,h)
        patch_stride (tuple or float, optional): stride between patches, as a length-2 tuple (x,y), or a
            float; if this is a float, it's interpreted as the stride relative to the patch size
            (0.1 == 10% stride).  Defaults to half the patch size.

    Returns:
        list: list of length-2 tuples, each representing the x/y start position of a patch
    """

    if patch_stride is None:
        patch_stride = (round(patch_size[0]*(1.0-default_patch_overlap)),
                        round(patch_size[1]*(1.0-default_patch_overlap)))
    elif isinstance(patch_stride,float):
        patch_stride = (round(patch_size[0]*(patch_stride)),
                        round(patch_size[1]*(patch_stride)))

    image_width = image_size[0]
    image_height = image_size[1]

    assert patch_size[0] <= image_size[0], 'Patch width {} is larger than image width {}'.format(
        patch_size[0],image_size[0])
    assert patch_size[1] <= image_size[1], 'Patch height {} is larger than image height {}'.format(
        patch_size[1],image_size[1])

    def add_patch_row(patch_start_positions,y_start):
        """
        Add one row to our list of patch start positions, i.e.
        loop over all columns.
        """

        x_start = 0; x_end = x_start + patch_size[0] - 1

        while(True):

            patch_start_positions.append([x_start,y_start])

            # If this patch put us right at the end of the last column, we're done
            if x_end == image_width - 1:
                break

            # Move one patch to the right
            x_start += patch_stride[0]
            x_end = x_start + patch_size[0] - 1

            # If this patch flows over the edge, add one more patch to cover
            # the pixels on the end, then we're done.
            if x_end > (image_width - 1):
                overshoot = (x_end - image_width) + 1
                x_start -= overshoot
                x_end = x_start + patch_size[0] - 1
                patch_start_positions.append([x_start,y_start])
                break

        # ...for each column

        return patch_start_positions

    patch_start_positions = []

    y_start = 0; y_end = y_start + patch_size[1] - 1

    while(True):

        patch_start_positions = add_patch_row(patch_start_positions,y_start)

        # If this patch put us right at the bottom of the lats row, we're done
        if y_end == image_height - 1:
            break

        # Move one patch down
        y_start += patch_stride[1]
        y_end = y_start + patch_size[1] - 1

        # If this patch flows over the bottom, add one more patch to cover
        # the pixels at the bottom, then we're done
        if y_end > (image_height - 1):
            overshoot = (y_end - image_height) + 1
            y_start -= overshoot
            y_end = y_start + patch_size[1] - 1
            patch_start_positions = add_patch_row(patch_start_positions,y_start)
            break

    # ...for each row

    for p in patch_start_positions:
        assert p[0] >= 0 and p[1] >= 0 and p[0] <= image_width and p[1] <= image_height, \
        'Patch generation error (illegal patch {})'.format(p)

    # The last patch should always end at the bottom-right of the image
    assert patch_start_positions[-1][0]+patch_size[0] == image_width, \
        'Patch generation error (last patch does not end on the right)'
    assert patch_start_positions[-1][1]+patch_size[1] == image_height, \
        'Patch generation error (last patch does not end at the bottom)'

    # All patches should be unique
    patch_start_positions_tuples = [tuple(x) for x in patch_start_positions]
    assert len(patch_start_positions_tuples) == len(set(patch_start_positions_tuples)), \
        'Patch generation error (duplicate start position)'

    return patch_start_positions

# ...get_patch_boundaries()


def patch_info_to_patch_name(image_name,patch_x_min,patch_y_min):
    """
    Gives a unique string name to an x/y coordinate, e.g. turns ("a.jpg",10,20) into
    "a.jpg_0010_0020".

    Args:
        image_name (str): image identifier
        patch_x_min (int): x coordinate
        patch_y_min (int): y coordinate

    Returns:
        str: name for this patch, e.g. "a.jpg_0010_0020"
    """
    patch_name = image_name + '_' + \
        str(patch_x_min).zfill(4) + '_' + str(patch_y_min).zfill(4)
    return patch_name


def extract_patch_from_image(im,
                             patch_xy,
                             patch_size,
                             patch_image_fn=None,
                             patch_folder=None,
                             image_name=None,
                             overwrite=True):
    """
    Extracts a patch from the provided image, and writes that patch out to a new file.

    Args:
        im (str or Image): image from which we should extract a patch, can be a filename or
            a PIL Image object.
        patch_xy (tuple): length-2 tuple of ints (x,y) representing the upper-left corner
            of the patch to extract
        patch_size (tuple): length-2 tuple of ints (w,h) representing the size of the
            patch to extract
        patch_image_fn (str, optional): image filename to write the patch to; if this is None
            the filename will be generated from [image_name] and the patch coordinates
        patch_folder (str, optional): folder in which the image lives; only used to generate
            a patch filename, so only required if [patch_image_fn] is None
        image_name (str, optional): the identifier of the source image; only used to generate
            a patch filename, so only required if [patch_image_fn] is None
        overwrite (bool, optional): whether to overwrite an existing patch image

    Returns:
        dict: a dictionary with fields xmin,xmax,ymin,ymax,patch_fn
    """

    if isinstance(im,str):
        pil_im = vis_utils.open_image(im)
    else:
        pil_im = im

    patch_x_min = patch_xy[0]
    patch_y_min = patch_xy[1]
    patch_x_max = patch_x_min + patch_size[0] - 1
    patch_y_max = patch_y_min + patch_size[1] - 1

    # PIL represents coordinates in a way that is very hard for me to get my head
    # around, such that even though the "right" and "bottom" arguments to the crop()
    # function are inclusive... well, they're not really.
    #
    # https://pillow.readthedocs.io/en/stable/handbook/concepts.html#coordinate-system
    #
    # So we add 1 to the max values.
    patch_im = pil_im.crop((patch_x_min,patch_y_min,patch_x_max+1,patch_y_max+1))
    assert patch_im.size[0] == patch_size[0]
    assert patch_im.size[1] == patch_size[1]

    if patch_image_fn is None:
        assert patch_folder is not None,\
            "If you don't supply a patch filename to extract_patch_from_image, you need to supply a folder name"
        patch_name = patch_info_to_patch_name(image_name,patch_x_min,patch_y_min)
        patch_image_fn = os.path.join(patch_folder,patch_name + '.jpg')

    if os.path.isfile(patch_image_fn) and (not overwrite):
        pass
    else:
        patch_im.save(patch_image_fn,quality=patch_jpeg_quality)

    patch_info = {}
    patch_info['xmin'] = patch_x_min
    patch_info['xmax'] = patch_x_max
    patch_info['ymin'] = patch_y_min
    patch_info['ymax'] = patch_y_max
    patch_info['patch_fn'] = patch_image_fn

    return patch_info

# ...def extract_patch_from_image(...)


def in_place_nms(md_results, iou_thres=0.45, verbose=True):
    """
    Run torch.ops.nms in-place on MD-formatted detection results.

    Args:
        md_results (dict): detection results for a list of images, in MD results format (i.e.,
            containing a list of image dicts with the key 'images', each of which has a list
            of detections with the key 'detections')
        iou_thres (float, optional): IoU threshold above which we will treat two detections as
            redundant
        verbose (bool, optional): enable additional debug console output
    """

    n_detections_before = 0
    n_detections_after = 0

    # i_image = 18; im = md_results['images'][i_image]
    for i_image,im in tqdm(enumerate(md_results['images']),total=len(md_results['images'])):

        if (im['detections'] is None) or (len(im['detections']) == 0):
            continue

        boxes = []
        scores = []

        n_detections_before += len(im['detections'])

        # det = im['detections'][0]
        for det in im['detections']:

            # Using x1/x2 notation rather than x0/x1 notation to be consistent
            # with the Torch documentation.
            x1 = det['bbox'][0]
            y1 = det['bbox'][1]
            x2 = det['bbox'][0] + det['bbox'][2]
            y2 = det['bbox'][1] + det['bbox'][3]
            box = [x1,y1,x2,y2]
            boxes.append(box)
            scores.append(det['conf'])

        # ...for each detection

        t_boxes = torch.tensor(boxes)
        t_scores = torch.tensor(scores)

        box_indices = ops.nms(t_boxes,t_scores,iou_thres).tolist()

        post_nms_detections = [im['detections'][x] for x in box_indices]

        assert len(post_nms_detections) <= len(im['detections'])

        im['detections'] = post_nms_detections

        n_detections_after += len(im['detections'])

    # ...for each image

    if verbose:
        print('NMS removed {} of {} detections'.format(
            n_detections_before-n_detections_after,
            n_detections_before))

# ...in_place_nms()


def _extract_tiles_for_image(fn_relative,image_folder,tiling_folder,patch_size,patch_stride,overwrite):
    """
    Private function to extract tiles for a single image.

    Returns a dict with fields 'patches' (see extract_patch_from_image) and 'image_fn'.

    If there is an error, 'patches' will be None and the 'error' field will contain
    failure details.  In that case, some tiles may still be generated.
    """

    fn_abs = os.path.join(image_folder,fn_relative)
    error = None
    patches = []

    image_name = path_utils.clean_filename(fn_relative,char_limit=None,force_lower=True)

    try:

        # Open the image
        im = vis_utils.open_image(fn_abs)
        image_size = [im.width,im.height]

        # Generate patch boundaries (a list of [x,y] starting points)
        patch_boundaries = get_patch_boundaries(image_size,patch_size,patch_stride)

        # Extract patches
        #
        # patch_xy = patch_boundaries[0]
        for patch_xy in patch_boundaries:

            patch_info = extract_patch_from_image(im,patch_xy,patch_size,
                                     patch_folder=tiling_folder,
                                     image_name=image_name,
                                     overwrite=overwrite)
            patch_info['source_fn'] = fn_relative
            patches.append(patch_info)

    except Exception as e:

        s = 'Patch generation error for {}: \n{}'.format(fn_relative,str(e))
        print(s)
        # patches = None
        error = s

    image_patch_info = {}
    image_patch_info['patches'] = patches
    image_patch_info['image_fn'] = fn_relative
    image_patch_info['error'] = error

    return image_patch_info


#%% Main function

def run_tiled_inference(model_file,
                        image_folder,
                        tiling_folder,
                        output_file,
                        tile_size_x=1280,
                        tile_size_y=1280,
                        tile_overlap=0.5,
                        checkpoint_path=None,
                        checkpoint_frequency=-1,
                        remove_tiles=False,
                        yolo_inference_options=None,
                        n_patch_extraction_workers=default_n_patch_extraction_workers,
                        overwrite_tiles=True,
                        image_list=None,
                        augment=False,
                        detector_options=None,
                        use_image_queue=True,
                        preprocess_on_image_queue=True,
                        inference_size=None):
    """
    Runs inference using [model_file] on the images in [image_folder], fist splitting each image up
    into tiles of size [tile_size_x] x [tile_size_y], writing those tiles to [tiling_folder],
    then de-duplicating the results before merging them back into a set of detections that make
    sense on the original images and writing those results to [output_file].

    [tiling_folder] can be any folder, but this function reserves the right to do whatever it wants
    within that folder, including deleting everything, so it's best if it's a new folder.
    Conceptually this folder is temporary, it's just helpful in this case to not actually
    use the system temp folder, because the tile cache may be very large, so the caller may
    want it to be on a specific drive.  If this is None, a new folder will be created in
    system temp space.

    tile_overlap is the fraction of overlap between tiles.

    Optionally removes the temporary tiles.

    if yolo_inference_options is supplied, it should be an instance of YoloInferenceOptions; in
    this case the model will be run with run_inference_with_yolov5_val.  This is typically used to
    run the model with test-time augmentation.

    Args:
        model_file (str): model filename (ending in .pt), or a well-known model name (e.g. "MDV5A")
        image_folder (str): the folder of images to proess (always recursive)
        tiling_folder (str): folder for temporary tile storage; see caveats above.  Can be None
            to use system temp space.
        output_file (str): .json file to which we should write MD-formatted results
        tile_size_x (int, optional): tile width
        tile_size_y (int, optional): tile height
        tile_overlap (float, optional): overlap between adjacent tiles, as a fraction of the
            tile size
        checkpoint_path (str, optional): checkpoint path; passed directly to run_detector_batch; see
            run_detector_batch for details
        checkpoint_frequency (int, optional): checkpoint frequency; passed directly to run_detector_batch; see
            run_detector_batch for details
        remove_tiles (bool, optional): whether to delete the tiles when we're done
        yolo_inference_options (YoloInferenceOptions, optional): if not None, will run inference with
            run_inference_with_yolov5_val.py, rather than with run_detector_batch.py, using these options
        n_patch_extraction_workers (int, optional): number of workers to use for patch extraction;
            set to <= 1 to disable parallelization
        image_list (list, optional): .json file containing a list of specific images to process.  If
            this is supplied, and the paths are absolute, [image_folder] will be ignored. If this is supplied,
            and the paths are relative, they should be relative to [image_folder]
        augment (bool, optional): apply test-time augmentation, only relevant if yolo_inference_options
            is None
        detector_options (dict, optional): parameters to pass to run_detector, only relevant if
            yolo_inference_options is None
        use_image_queue (bool, optional): whether to use a loader worker queue, only relevant if
            yolo_inference_options is None
        preprocess_on_image_queue (bool, optional): whether the image queue should also be responsible
            for preprocessing
        inference_size (int, optional): override the default inference image size, only relevant if
            yolo_inference_options is None

    Returns:
        dict: MD-formatted results dictionary, identical to what's written to [output_file]
    """

    ##%% Validate arguments

    assert tile_overlap < 1 and tile_overlap >= 0, \
        'Illegal tile overlap value {}'.format(tile_overlap)

    if tile_size_x == -1:
        tile_size_x = default_tile_size[0]
    if tile_size_y == -1:
        tile_size_y = default_tile_size[1]

    patch_size = [tile_size_x,tile_size_y]
    patch_stride = (round(patch_size[0]*(1.0-tile_overlap)),
                    round(patch_size[1]*(1.0-tile_overlap)))

    if tiling_folder is None:
        tiling_folder = \
            os.path.join(tempfile.gettempdir(), 'md-tiling', str(uuid.uuid1()))
        print('Creating temporary tiling folder: {}'.format(tiling_folder))

    os.makedirs(tiling_folder,exist_ok=True)

    ##%% List files

    if image_list is None:

        print('Enumerating images in {}'.format(image_folder))
        image_files_relative = path_utils.find_images(image_folder, recursive=True, return_relative_paths=True)
        assert len(image_files_relative) > 0, 'No images found in folder {}'.format(image_folder)

    else:

        print('Loading image list from {}'.format(image_list))
        with open(image_list,'r') as f:
            image_files_relative = json.load(f)
        n_absolute_paths = 0
        for i_fn,fn in enumerate(image_files_relative):
            if os.path.isabs(fn):
                n_absolute_paths += 1
                try:
                    fn_relative = os.path.relpath(fn,image_folder)
                except ValueError:
                    'Illegal absolute path supplied to run_tiled_inference, {} is outside of {}'.format(
                        fn,image_folder)
                    raise
                assert not fn_relative.startswith('..'), \
                    'Illegal absolute path supplied to run_tiled_inference, {} is outside of {}'.format(
                        fn,image_folder)
                image_files_relative[i_fn] = fn_relative
        if (n_absolute_paths != 0) and (n_absolute_paths != len(image_files_relative)):
            raise ValueError('Illegal file list: converted {} of {} paths to relative'.format(
            n_absolute_paths,len(image_files_relative)))

    ##%% Generate tiles

    all_image_patch_info = None

    print('Extracting patches from {} images'.format(len(image_files_relative)))

    n_workers = n_patch_extraction_workers

    if n_workers <= 1:

        all_image_patch_info = []

        # fn_relative = image_files_relative[0]
        for fn_relative in tqdm(image_files_relative):
            image_patch_info = \
                _extract_tiles_for_image(fn_relative,image_folder,tiling_folder,patch_size,patch_stride,
                                         overwrite=overwrite_tiles)
            all_image_patch_info.append(image_patch_info)

    else:

        from multiprocessing.pool import ThreadPool
        from multiprocessing.pool import Pool
        from functools import partial

<<<<<<< HEAD
        if n_workers > len(image_files_relative):

            print('Pool of {} requested, but only {} images available, reducing pool to {}'.\
                  format(n_workers,len(image_files_relative),len(image_files_relative)))
            n_workers = len(image_files_relative)

        if parallelization_uses_threads:
            pool = ThreadPool(n_workers); poolstring = 'threads'
        else:
            pool = Pool(n_workers); poolstring = 'processes'

        print('Starting patch extraction pool with {} {}'.format(n_workers,poolstring))

        all_image_patch_info = list(tqdm(pool.imap(
                partial(_extract_tiles_for_image,
                        image_folder=image_folder,
                        tiling_folder=tiling_folder,
                        patch_size=patch_size,
                        patch_stride=patch_stride,
                        overwrite=overwrite_tiles),
                image_files_relative),total=len(image_files_relative)))

=======
        pool = None
        try:
            if n_workers > len(image_files_relative):
                
                print('Pool of {} requested, but only {} images available, reducing pool to {}'.\
                      format(n_workers,len(image_files_relative),len(image_files_relative)))
                n_workers = len(image_files_relative)
                                    
            if parallelization_uses_threads:
                pool = ThreadPool(n_workers); poolstring = 'threads'                
            else:
                pool = Pool(n_workers); poolstring = 'processes'

            print('Starting patch extraction pool with {} {}'.format(n_workers,poolstring))
            
            all_image_patch_info = list(tqdm(pool.imap(
                    partial(_extract_tiles_for_image,
                            image_folder=image_folder,
                            tiling_folder=tiling_folder,
                            patch_size=patch_size,
                            patch_stride=patch_stride,
                            overwrite=overwrite_tiles), 
                    image_files_relative),total=len(image_files_relative)))
        finally:
            if pool is not None:
                pool.close()
                pool.join()
                print("Pool closed and joined for patch extraction")
        
>>>>>>> 000603b6
    # ...for each image

    # Write tile information to file; this is just a debugging convenience
    folder_name = path_utils.clean_filename(image_folder,force_lower=True)
    if folder_name.startswith('_'):
        folder_name = folder_name[1:]

    tile_cache_file = os.path.join(tiling_folder,folder_name + '_patch_info.json')
    with open(tile_cache_file,'w') as f:
        json.dump(all_image_patch_info,f,indent=1)

    # Keep track of patches that failed
    images_with_patch_errors = {}
    for patch_info in all_image_patch_info:
        if patch_info['error'] is not None:
            images_with_patch_errors[patch_info['image_fn']] = patch_info


    ##%% Run inference on the folder of tiles

    # When running with run_inference_with_yolov5_val, we'll pass the folder
    if yolo_inference_options is not None:

        patch_level_output_file = os.path.join(tiling_folder,folder_name + '_patch_level_results.json')

        if yolo_inference_options.model_filename is None:
            yolo_inference_options.model_filename = model_file
        else:
            assert yolo_inference_options.model_filename == model_file, \
                'Model file between yolo inference file ({}) and model file parameter ({})'.format(
                    yolo_inference_options.model_filename,model_file)

        yolo_inference_options.input_folder = tiling_folder
        yolo_inference_options.output_file = patch_level_output_file

        run_inference_with_yolo_val(yolo_inference_options)
        with open(patch_level_output_file,'r') as f:
            patch_level_results = json.load(f)

    # For standard inference, we'll pass a list of files
    else:

        patch_file_names = []
        for im in all_image_patch_info:
            # If there was a patch generation error, don't run inference
            if patch_info['error'] is not None:
                assert im['image_fn'] in images_with_patch_errors
                continue
            for patch in im['patches']:
                patch_file_names.append(patch['patch_fn'])

        inference_results = load_and_run_detector_batch(model_file,
                                                        patch_file_names,
                                                        checkpoint_path=checkpoint_path,
                                                        checkpoint_frequency=checkpoint_frequency,
                                                        quiet=True,
                                                        augment=augment,
                                                        detector_options=detector_options,
                                                        use_image_queue=use_image_queue,
                                                        preprocess_on_image_queue=preprocess_on_image_queue,
                                                        image_size=inference_size)

        patch_level_output_file = os.path.join(tiling_folder,folder_name + '_patch_level_results.json')

        patch_level_results = write_results_to_file(inference_results,
                                                    patch_level_output_file,
                                                    relative_path_base=tiling_folder,
                                                    detector_file=model_file)

    # ...if we are/aren't using run_inference_with_yolov5_val

    ##%% Map patch-level detections back to the original images

    # Map relative paths for patches to detections
    patch_fn_relative_to_results = {}
    for im in tqdm(patch_level_results['images']):
        patch_fn_relative_to_results[im['file']] = im

    image_level_results = {}
    image_level_results['info'] = patch_level_results['info']
    image_level_results['detection_categories'] = patch_level_results['detection_categories']
    image_level_results['images'] = []

    image_fn_relative_to_patch_info = { x['image_fn']:x for x in all_image_patch_info }

    # i_image = 0; image_fn_relative = image_files_relative[i_image]
    for i_image,image_fn_relative in tqdm(enumerate(image_files_relative),
                                          total=len(image_files_relative)):

        image_fn_abs = os.path.join(image_folder,image_fn_relative)
        assert os.path.isfile(image_fn_abs)

        output_im = {}
        output_im['file'] = image_fn_relative

        # If we had a patch generation error
        if image_fn_relative in images_with_patch_errors:

            patch_info = image_fn_relative_to_patch_info[image_fn_relative]
            assert patch_info['error'] is not None

            output_im['detections'] = None
            output_im['failure'] = 'Patch generation error'
            output_im['failure_details'] = patch_info['error']
            image_level_results['images'].append(output_im)
            continue

        try:
            pil_im = vis_utils.open_image(image_fn_abs)
            image_w = pil_im.size[0]
            image_h = pil_im.size[1]

        # This would be a very unusual situation; we're reading back an image here that we already
        # (successfully) read once during patch generation.
        except Exception as e:
            print('Warning: image read error after successful patch generation for {}:\n{}'.format(
                image_fn_relative,str(e)))
            output_im['detections'] = None
            output_im['failure'] = 'Patch processing error'
            output_im['failure_details'] = str(e)
            image_level_results['images'].append(output_im)
            continue

        output_im['detections'] = []

        image_patch_info = image_fn_relative_to_patch_info[image_fn_relative]
        assert image_patch_info['patches'][0]['source_fn'] == image_fn_relative

        # Patches for this image
        patch_fn_abs_to_patch_info_this_image = {}

        for patch_info in image_patch_info['patches']:
            patch_fn_abs_to_patch_info_this_image[patch_info['patch_fn']] = patch_info

        # For each patch
        #
        # i_patch = 0; patch_fn_abs = list(patch_fn_abs_to_patch_info_this_image.keys())[i_patch]
        for i_patch,patch_fn_abs in enumerate(patch_fn_abs_to_patch_info_this_image.keys()):

            patch_fn_relative = os.path.relpath(patch_fn_abs,tiling_folder)
            patch_results = patch_fn_relative_to_results[patch_fn_relative]
            patch_info = patch_fn_abs_to_patch_info_this_image[patch_fn_abs]

            # patch_results['file'] is a relative path, and a subset of patch_info['patch_fn']
            assert patch_results['file'] in patch_info['patch_fn']

            patch_w = (patch_info['xmax'] - patch_info['xmin']) + 1
            patch_h = (patch_info['ymax'] - patch_info['ymin']) + 1
            assert patch_w == patch_size[0]
            assert patch_h == patch_size[1]

            # If there was an inference failure on one patch, report the image
            # as an inference failure
            if 'detections' not in patch_results:
                assert 'failure' in patch_results
                output_im['detections'] = None
                output_im['failure'] = patch_results['failure']
                break

            # det = patch_results['detections'][0]
            for det in patch_results['detections']:

                bbox_patch_relative = det['bbox']
                xmin_patch_relative = bbox_patch_relative[0]
                ymin_patch_relative = bbox_patch_relative[1]
                w_patch_relative = bbox_patch_relative[2]
                h_patch_relative = bbox_patch_relative[3]

                # Convert from patch-relative normalized values to image-relative absolute values
                w_pixels = w_patch_relative * patch_w
                h_pixels = h_patch_relative * patch_h
                xmin_patch_pixels = xmin_patch_relative * patch_w
                ymin_patch_pixels = ymin_patch_relative * patch_h
                xmin_image_pixels = patch_info['xmin'] + xmin_patch_pixels
                ymin_image_pixels = patch_info['ymin'] + ymin_patch_pixels

                # ...and now to image-relative normalized values
                w_image_normalized = w_pixels / image_w
                h_image_normalized = h_pixels / image_h
                xmin_image_normalized = xmin_image_pixels / image_w
                ymin_image_normalized = ymin_image_pixels / image_h

                bbox_image_normalized = [xmin_image_normalized,
                                         ymin_image_normalized,
                                         w_image_normalized,
                                         h_image_normalized]

                bbox_image_normalized = round_float_array(bbox_image_normalized,
                                                          precision=COORD_DIGITS)
                det['conf'] = round_float(det['conf'], precision=CONF_DIGITS)

                output_det = {}
                output_det['bbox'] = bbox_image_normalized
                output_det['conf'] = det['conf']
                output_det['category'] = det['category']

                output_im['detections'].append(output_det)

            # ...for each detection

        # ...for each patch

        image_level_results['images'].append(output_im)

    # ...for each image

    image_level_results_file_pre_nms = \
        os.path.join(tiling_folder,folder_name + '_image_level_results_pre_nms.json')
    with open(image_level_results_file_pre_nms,'w') as f:
        json.dump(image_level_results,f,indent=1)


    ##%% Run NMS

    in_place_nms(image_level_results,iou_thres=nms_iou_threshold)


    ##%% Write output file

    print('Saving image-level results (after NMS) to {}'.format(output_file))

    with open(output_file,'w') as f:
        json.dump(image_level_results,f,indent=1)


    ##%% Possibly remove tiles

    if remove_tiles:

        patch_file_names = []
        for im in all_image_patch_info:
            for patch in im['patches']:
                patch_file_names.append(patch['patch_fn'])

        for patch_fn_abs in patch_file_names:
            os.remove(patch_fn_abs)


    ##%% Return

    return image_level_results


#%% Interactive driver

if False:

    pass

    #%% Run tiled inference (in Python)

    model_file = os.path.expanduser('~/models/camera_traps/megadetector/md_v5.0.0/md_v5a.0.0.pt')
    image_folder = os.path.expanduser('~/data/KRU-test')
    tiling_folder = os.path.expanduser('~/tmp/tiling-test')
    output_file = os.path.expanduser('~/tmp/KRU-test-tiled.json')

    tile_size_x = 3000
    tile_size_y = 3000
    tile_overlap = 0.5
    checkpoint_path = None
    checkpoint_frequency = -1
    remove_tiles = False

    use_yolo_inference = False

    if not use_yolo_inference:

        yolo_inference_options = None

    else:

        yolo_inference_options = YoloInferenceOptions()
        yolo_inference_options.yolo_working_folder = os.path.expanduser('~/git/yolov5')

    run_tiled_inference(model_file, image_folder, tiling_folder, output_file,
                            tile_size_x=tile_size_x, tile_size_y=tile_size_y,
                            tile_overlap=tile_overlap,
                            checkpoint_path=checkpoint_path,
                            checkpoint_frequency=checkpoint_frequency,
                            remove_tiles=remove_tiles,
                            yolo_inference_options=yolo_inference_options)


    #%% Run tiled inference (generate a command)

    import os

    model_file = os.path.expanduser('~/models/camera_traps/megadetector/md_v5.0.0/md_v5a.0.0.pt')
    image_folder = os.path.expanduser('~/data/KRU-test')
    tiling_folder = os.path.expanduser('~/tmp/tiling-test')
    output_file = os.path.expanduser('~/tmp/KRU-test-tiled.json')
    tile_size = [5152,3968]
    tile_overlap = 0.8

    cmd = f'python run_tiled_inference.py {model_file} {image_folder} {tiling_folder} {output_file} ' + \
          f'--tile_overlap {tile_overlap} --no_remove_tiles --tile_size_x {tile_size[0]} --tile_size_y {tile_size[1]}'

    print(cmd)
    import clipboard; clipboard.copy(cmd)


    #%% Preview tiled inference

    from megadetector.postprocessing.postprocess_batch_results import \
        PostProcessingOptions, process_batch_results

    options = PostProcessingOptions()
    options.image_base_dir = image_folder
    options.include_almost_detections = True
    options.num_images_to_sample = None
    options.confidence_threshold = 0.2
    options.almost_detection_confidence_threshold = options.confidence_threshold - 0.05
    options.ground_truth_json_file = None
    options.separate_detections_by_category = True
    # options.sample_seed = 0

    options.parallelize_rendering = True
    options.parallelize_rendering_n_cores = 10
    options.parallelize_rendering_with_threads = False

    preview_base = os.path.join(tiling_folder,'preview')
    os.makedirs(preview_base, exist_ok=True)

    print('Processing post-RDE to {}'.format(preview_base))

    options.md_results_file = output_file
    options.output_dir = preview_base
    ppresults = process_batch_results(options)
    html_output_file = ppresults.output_html_file

    path_utils.open_file(html_output_file)


#%% Command-line driver

import sys,argparse

def main(): # noqa

    parser = argparse.ArgumentParser(
        description='Chop a folder of images up into tiles, run MD on the tiles, and stitch the results together')
    parser.add_argument(
        'model_file',
        help='Path to detector model file (.pb or .pt)')
    parser.add_argument(
        'image_folder',
        help='Folder containing images for inference (always recursive, unless image_list is supplied)')
    parser.add_argument(
        'tiling_folder',
        help='Temporary folder where tiles and intermediate results will be stored')
    parser.add_argument(
        'output_file',
        help='Path to output JSON results file, should end with a .json extension')
    parser.add_argument(
        '--no_remove_tiles',
        action='store_true',
        help='Tiles are removed by default; this option suppresses tile deletion')
    parser.add_argument(
        '--tile_size_x',
        type=int,
        default=default_tile_size[0],
        help=('Tile width (defaults to {})'.format(default_tile_size[0])))
    parser.add_argument(
        '--tile_size_y',
        type=int,
        default=default_tile_size[0],
        help=('Tile height (defaults to {})'.format(default_tile_size[1])))
    parser.add_argument(
        '--tile_overlap',
        type=float,
        default=default_patch_overlap,
        help=('Overlap between tiles [0,1] (defaults to {})'.format(default_patch_overlap)))
    parser.add_argument(
        '--overwrite_handling',
        type=str,
        default='skip',
        help=('Behavior when the target file exists (skip/overwrite/error) (default skip)'))
    parser.add_argument(
        '--image_list',
        type=str,
        default=None,
        help=('A .json list of relative filenames (or absolute paths contained within image_folder) to include'))
    parser.add_argument(
        '--detector_options',
        type=str,
        default=None,
        help=('A list of detector options (key-value pairs) to '))

    # detector_options = parse_kvp_list(args.detector_options)

    if len(sys.argv[1:]) == 0:
        parser.print_help()
        parser.exit()

    args = parser.parse_args()

    model_file = try_download_known_detector(args.model_file)
    assert os.path.exists(model_file), \
        'detector file {} does not exist'.format(args.model_file)

    if os.path.exists(args.output_file):
        if args.overwrite_handling == 'skip':
            print('Warning: output file {} exists, skipping'.format(args.output_file))
            return
        elif args.overwrite_handling == 'overwrite':
            print('Warning: output file {} exists, overwriting'.format(args.output_file))
        elif args.overwrite_handling == 'error':
            raise ValueError('Output file {} exists'.format(args.output_file))
        else:
            raise ValueError('Unknown output handling method {}'.format(args.overwrite_handling))


    remove_tiles = (not args.no_remove_tiles)

    run_tiled_inference(model_file, args.image_folder, args.tiling_folder, args.output_file,
                        tile_size_x=args.tile_size_x, tile_size_y=args.tile_size_y,
                        tile_overlap=args.tile_overlap,
                        remove_tiles=remove_tiles,
                        image_list=args.image_list)

if __name__ == '__main__':
    main()<|MERGE_RESOLUTION|>--- conflicted
+++ resolved
@@ -540,45 +540,21 @@
         from multiprocessing.pool import Pool
         from functools import partial
 
-<<<<<<< HEAD
-        if n_workers > len(image_files_relative):
-
-            print('Pool of {} requested, but only {} images available, reducing pool to {}'.\
-                  format(n_workers,len(image_files_relative),len(image_files_relative)))
-            n_workers = len(image_files_relative)
-
-        if parallelization_uses_threads:
-            pool = ThreadPool(n_workers); poolstring = 'threads'
-        else:
-            pool = Pool(n_workers); poolstring = 'processes'
-
-        print('Starting patch extraction pool with {} {}'.format(n_workers,poolstring))
-
-        all_image_patch_info = list(tqdm(pool.imap(
-                partial(_extract_tiles_for_image,
-                        image_folder=image_folder,
-                        tiling_folder=tiling_folder,
-                        patch_size=patch_size,
-                        patch_stride=patch_stride,
-                        overwrite=overwrite_tiles),
-                image_files_relative),total=len(image_files_relative)))
-
-=======
         pool = None
         try:
             if n_workers > len(image_files_relative):
-                
+            
                 print('Pool of {} requested, but only {} images available, reducing pool to {}'.\
                       format(n_workers,len(image_files_relative),len(image_files_relative)))
                 n_workers = len(image_files_relative)
-                                    
+                                
             if parallelization_uses_threads:
                 pool = ThreadPool(n_workers); poolstring = 'threads'                
             else:
                 pool = Pool(n_workers); poolstring = 'processes'
 
             print('Starting patch extraction pool with {} {}'.format(n_workers,poolstring))
-            
+        
             all_image_patch_info = list(tqdm(pool.imap(
                     partial(_extract_tiles_for_image,
                             image_folder=image_folder,
@@ -592,8 +568,7 @@
                 pool.close()
                 pool.join()
                 print("Pool closed and joined for patch extraction")
-        
->>>>>>> 000603b6
+
     # ...for each image
 
     # Write tile information to file; this is just a debugging convenience
