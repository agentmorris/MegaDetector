--- conflicted
+++ resolved
@@ -844,19 +844,10 @@
         with open(os.path.join(yolo_results_folder,'yolo_console_output.txt'),'w',encoding='utf-8') as f:
             for s in yolo_console_output:
                 f.write(s + '\n')
-<<<<<<< HEAD
-        with open(os.path.join(yolo_results_folder,'image_id_to_file.json'),'w') as f:
-            json.dump(image_id_to_file,f,indent=1)
-        with open(os.path.join(yolo_results_folder,'image_id_to_error.json'),'w') as f:
-            json.dump(image_id_to_error,f,indent=1)
-
-
-=======
         ct_utils.write_json(os.path.join(yolo_results_folder,'image_id_to_file.json'), image_id_to_file)
         ct_utils.write_json(os.path.join(yolo_results_folder,'image_id_to_error.json'), image_id_to_error)
-                
-        
->>>>>>> 000603b6
+
+
     # YOLO console output contains lots of ANSI escape codes, remove them for easier parsing
     yolo_console_output = [string_utils.remove_ansi_codes(s) for s in yolo_console_output]
 
