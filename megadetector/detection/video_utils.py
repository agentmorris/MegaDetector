--- conflicted
+++ resolved
@@ -767,27 +767,6 @@
             frame_filenames_by_video.append(frame_filenames)
             fs_by_video.append(fs)
     else:
-<<<<<<< HEAD
-        if parallelization_uses_threads:
-            print('Starting a worker pool with {} threads'.format(n_threads))
-            pool = ThreadPool(n_threads)
-        else:
-            print('Starting a worker pool with {} processes'.format(n_threads))
-            pool = Pool(n_threads)
-        process_video_with_options = partial(_video_to_frames_for_folder,
-                                             input_folder=input_folder,
-                                             output_folder_base=output_folder_base,
-                                             every_n_frames=every_n_frames,
-                                             overwrite=overwrite,
-                                             verbose=verbose,
-                                             quality=quality,
-                                             max_width=max_width,
-                                             frames_to_extract=frames_to_extract,
-                                             allow_empty_videos=allow_empty_videos)
-        results = list(tqdm(pool.imap(
-            partial(process_video_with_options),input_files_relative_paths),
-                            total=len(input_files_relative_paths)))
-=======
         pool = None
         results = None
         try:
@@ -814,7 +793,6 @@
             pool.close()
             pool.join()
             print("Pool closed and joined for video processing")
->>>>>>> 000603b6
         frame_filenames_by_video = [x[0] for x in results]
         fs_by_video = [x[1] for x in results]
 
