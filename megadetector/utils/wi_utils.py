--- conflicted
+++ resolved
@@ -1,2646 +1,2629 @@
-"""
-
-wi_utils.py
-
-Functions related to working with the WI insights platform, specifically for:
-
-* Retrieving images based on .csv downloads
-* Pushing results to the ProcessCVResponse() API (requires an API key)
-* Working with WI taxonomy records and geofencing data
-
-"""
-
-#%% Imports and constants
-
-import os
-import requests
-import json
-import tempfile
-import uuid
-
-import numpy as np
-import pandas as pd
-
-from copy import deepcopy
-from collections import defaultdict
-from multiprocessing.pool import Pool, ThreadPool
-from functools import partial
-from tqdm import tqdm
-
-from megadetector.utils.path_utils import insert_before_extension
-from megadetector.utils.path_utils import find_images
-
-from megadetector.utils.ct_utils import split_list_into_n_chunks
-from megadetector.utils.ct_utils import round_floats_in_nested_dict
-from megadetector.utils.ct_utils import is_list_sorted
-from megadetector.utils.ct_utils import invert_dictionary
-from megadetector.utils.ct_utils import sort_list_of_dicts_by_key
-from megadetector.utils.ct_utils import sort_dictionary_by_value
-
-from megadetector.postprocessing.validate_batch_results import \
-    validate_batch_results, ValidateBatchResultsOptions
-
-md_category_id_to_name = {'1':'animal','2':'person','3':'vehicle'}
-md_category_name_to_id = invert_dictionary(md_category_id_to_name)
-
-# Only used when pushing results directly to the platform via the API; any detections we want
-# to show in the UI should have at least this confidence value.
-min_md_output_confidence = 0.25
-
-# Fields expected to be present in a valid WI result
-wi_result_fields = ['wi_taxon_id','class','order','family','genus','species','common_name']
-
-
-#%% Miscellaneous WI support functions
-
-def is_valid_prediction_string(s):
-    """
-    Determine whether [s] is a valid WI prediction string.  Prediction strings look like:
-
-    '90d950db-2106-4bd9-a4c1-777604c3eada;mammalia;rodentia;;;;rodent'
-
-    Args:
-        s (str): the string to be tested for validity
-
-    Returns:
-        bool: True if this looks more or less like a WI prediction string
-    """
-
-    # Note to self... don't get tempted to remove spaces here; spaces are used
-    # to indicate subspecies.
-    return isinstance(s,str) and (len(s.split(';')) == 7) and (s == s.lower())
-
-
-def is_valid_taxonomy_string(s):
-    """
-    Determine whether [s] is a valid 5-token WI taxonomy string.  Taxonomy strings
-    look like:
-
-    'mammalia;rodentia;;;;rodent'
-    'mammalia;chordata;canidae;canis;lupus dingo'
-
-    Args:
-        s (str): the string to be tested for validity
-
-    Returns:
-        bool: True if this looks more or less like a WI taxonomy string
-    """
-    return isinstance(s,str) and (len(s.split(';')) == 5) and (s == s.lower())
-
-
-def clean_taxonomy_string(s):
-    """
-    If [s] is a seven-token prediction string, trim the GUID and common name to produce
-    a "clean" taxonomy string.  Else if [s] is a five-token string, return it.  Else error.
-
-    Args:
-        s (str): the seven- or five-token taxonomy/prediction string to clean
-
-    Returns:
-        str: the five-token taxonomy string
-    """
-
-    if is_valid_taxonomy_string(s):
-        return s
-    elif is_valid_prediction_string(s):
-        tokens = s.split(';')
-        assert len(tokens) == 7
-        return ';'.join(tokens[1:-1])
-    else:
-        raise ValueError('Invalid taxonomy string')
-
-
-taxonomy_level_names = \
-    ['non-taxonomic','kingdom','phylum','class','order','family','genus','species','subspecies']
-
-
-def taxonomy_level_to_string(k):
-    """
-    Maps taxonomy level indices (0 for kindgom, 1 for phylum, etc.) to strings.
-
-    Args:
-        k (int): taxonomy level index
-
-    Returns:
-        str: taxonomy level string
-    """
-
-    assert k >= 0 and k < len(taxonomy_level_names), \
-        'Illegal taxonomy level index {}'.format(k)
-
-    return taxonomy_level_names[k]
-
-
-def taxonomy_level_string_to_index(s):
-    """
-    Maps strings ('kingdom', 'species', etc.) to level indices.
-
-    Args:
-        s (str): taxonomy level string
-
-    Returns:
-        int: taxonomy level index
-    """
-
-    assert s in taxonomy_level_names, 'Unrecognized taxonomy level string {}'.format(s)
-    return taxonomy_level_names.index(s)
-
-
-def taxonomy_level_index(s):
-    """
-    Returns the taxonomy level up to which [s] is defined (0 for non-taxnomic, 1 for kingdom,
-    2 for phylum, etc.  Empty strings and non-taxonomic strings are treated as level 0.  1 and 2
-    will never be returned; "animal" doesn't look like other taxonomic strings, so here we treat
-    it as non-taxonomic.
-
-    Args:
-        s (str): 5-token or 7-token taxonomy string
-
-    Returns:
-        int: taxonomy level
-    """
-
-    if s in non_taxonomic_prediction_strings or s in non_taxonomic_prediction_short_strings:
-        return 0
-
-    tokens = s.split(';')
-    assert len(tokens) in (5,7)
-
-    if len(tokens) == 7:
-        tokens = tokens[1:-1]
-
-    if len(tokens[0]) == 0:
-        return 0
-    # WI taxonomy strings start at class, so we'll never return 1 (kingdom) or 2 (phylum)
-    elif len(tokens[1]) == 0:
-        return 3
-    elif len(tokens[2]) == 0:
-        return 4
-    elif len(tokens[3]) == 0:
-        return 5
-    elif len(tokens[4]) == 0:
-        return 6
-    # Subspecies are delimited with a space
-    elif ' ' not in tokens[4]:
-        return 7
-    else:
-        return 8
-
-
-def wi_result_to_prediction_string(r):
-    """
-    Convert the dict [r] - typically loaded from a row in a downloaded .csv file - to
-    a valid prediction string, e.g.:
-
-    1f689929-883d-4dae-958c-3d57ab5b6c16;;;;;;animal
-    90d950db-2106-4bd9-a4c1-777604c3eada;mammalia;rodentia;;;;rodent
-
-    Args:
-        r (dict): dict containing WI prediction information, with at least the fields
-            specified in wi_result_fields.
-
-    Returns:
-        str: the result in [r], as a semicolon-delimited prediction string
-    """
-
-    values = []
-    for field in wi_result_fields:
-        if isinstance(r[field],str):
-            values.append(r[field].lower())
-        else:
-            assert isinstance(r[field],float) and np.isnan(r[field])
-            values.append('')
-    s = ';'.join(values)
-    assert is_valid_prediction_string(s)
-    return s
-
-
-def compare_values(v0,v1):
-    """
-    Utility function for comparing two values when we want to return True if both
-    values are NaN.
-
-    Args:
-        v0 (object): the first value to compare
-        v1 (object): the second value to compare
-
-    Returns:
-        bool: True if v0 == v1, or if both v0 and v1 are NaN
-    """
-
-    if isinstance(v0,float) and isinstance(v1,float) and np.isnan(v0) and np.isnan(v1):
-        return True
-    return v0 == v1
-
-
-def record_is_unidentified(record):
-    """
-    A record is considered "unidentified" if the "identified by" field is either NaN or "computer vision"
-
-    Args:
-        record (dict): dict representing a WI result loaded from a .csv file, with at least the
-            field "identified_by"
-
-    Returns:
-        bool: True if the "identified_by" field is either NaN or a string indicating that this
-        record has not yet been human-reviewed.
-    """
-
-    identified_by = record['identified_by']
-    assert isinstance(identified_by,float) or isinstance(identified_by,str)
-    if isinstance(identified_by,float):
-        assert np.isnan(identified_by)
-        return True
-    else:
-        return identified_by == 'Computer vision'
-
-
-def record_lists_are_identical(records_0,records_1,verbose=False):
-    """
-    Takes two lists of records in the form returned by read_images_from_download_bundle and
-    determines whether they are the same.
-
-    Args:
-        records_0 (list of dict): the first list of records to compare
-        records_1 (list of dict): the second list of records to compare
-        verbose (bool, optional): enable additional debug output
-
-    Returns:
-        bool: True if the two lists are identical
-    """
-
-    if len(records_0) != len(records_1):
-        return False
-
-    # i_record = 0; record_0 = records_0[i_record]
-    for i_record,record_0 in enumerate(records_0):
-        record_1 = records_1[i_record]
-        assert set(record_0.keys()) == set(record_1.keys())
-        for k in record_0.keys():
-            if not compare_values(record_0[k],record_1[k]):
-                if verbose:
-                    print('Image ID: {} ({})\nRecord 0/{}: {}\nRecord 1/{}: {}'.format(
-                        record_0['image_id'],record_1['image_id'],
-                        k,record_0[k],k,record_1[k]))
-                return False
-
-    return True
-
-
-#%% Functions for managing WI downloads
-
-def read_sequences_from_download_bundle(download_folder):
-    """
-    Reads sequences.csv from [download_folder], returning a list of dicts.  This is a
-    thin wrapper around pd.read_csv, it's just here for future-proofing.
-
-    Args:
-        download_folder (str): a folder containing exactly one file called sequences.csv, typically
-            representing a Wildlife Insights download bundle.
-
-    Returns:
-        list of dict: a direct conversion of the .csv file to a list of dicts
-    """
-
-    print('Reading sequences from {}'.format(download_folder))
-
-    sequence_list_files = os.listdir(download_folder)
-    sequence_list_files = \
-        [fn for fn in sequence_list_files if fn == 'sequences.csv']
-    assert len(sequence_list_files) == 1, \
-        'Could not find sequences.csv in {}'.format(download_folder)
-
-    sequence_list_file = os.path.join(download_folder,sequence_list_files[0])
-
-    df = pd.read_csv(sequence_list_file)
-    sequence_records = df.to_dict('records')
-    return sequence_records
-
-
-def read_images_from_download_bundle(download_folder):
-    """
-    Reads all images.csv files from [download_folder], returns a dict mapping image IDs
-    to a list of dicts that describe each image.  It's a list of dicts rather than a single dict
-    because images may appear more than once.
-
-    Args:
-        download_folder (str): a folder containing one or more images.csv files, typically
-            representing a Wildlife Insights download bundle.
-
-    Returns:
-        dict: Maps image GUIDs to dicts with at least the following fields:
-            * project_id (int)
-            * deployment_id (str)
-            * image_id (str, should match the key)
-            * filename (str, the filename without path at the time of upload)
-            * location (str, starting with gs://)
-
-        May also contain classification fields: wi_taxon_id (str), species, etc.
-    """
-
-    print('Reading images from {}'.format(download_folder))
-
-    ##%% Find lists of images
-
-    image_list_files = os.listdir(download_folder)
-    image_list_files = \
-        [fn for fn in image_list_files if fn.startswith('images_') and fn.endswith('.csv')]
-    image_list_files = \
-        [os.path.join(download_folder,fn) for fn in image_list_files]
-    print('Found {} image list files'.format(len(image_list_files)))
-
-
-    ##%% Read lists of images by deployment
-
-    image_id_to_image_records = defaultdict(list)
-
-    # image_list_file = image_list_files[0]
-    for image_list_file in image_list_files:
-
-        print('Reading images from list file {}'.format(
-            os.path.basename(image_list_file)))
-
-        df = pd.read_csv(image_list_file)
-
-        # i_row = 0; row = df.iloc[i_row]
-        for i_row,row in tqdm(df.iterrows(),total=len(df)):
-
-            row_dict = row.to_dict()
-            image_id = row_dict['image_id']
-            image_id_to_image_records[image_id].append(row_dict)
-
-        # ...for each image
-
-    # ...for each list file
-
-    deployment_ids = set()
-    for image_id in image_id_to_image_records:
-        image_records = image_id_to_image_records[image_id]
-        for image_record in image_records:
-            deployment_ids.add(image_record['deployment_id'])
-
-    print('Found {} rows in {} deployments'.format(
-        len(image_id_to_image_records),
-        len(deployment_ids)))
-
-    return image_id_to_image_records
-
-
-def find_images_in_identify_tab(download_folder_with_identify,download_folder_excluding_identify):
-    """
-    Based on extracted download packages with and without the "exclude images in 'identify' tab
-    checkbox" checked, figure out which images are in the identify tab.  Returns a list of dicts (one
-    per image).
-
-    Args:
-        download_folder_with_identify (str): the folder containing the download bundle that
-            includes images from the "identify" tab
-        download_folder_excluding_identify (str): the folder containing the download bundle that
-            excludes images from the "identify" tab
-
-    Returns:
-        list of dict: list of image records that are present in the identify tab
-    """
-
-    ##%% Read data (~30 seconds)
-
-    image_id_to_image_records_with_identify = \
-        read_images_from_download_bundle(download_folder_with_identify)
-    image_id_to_image_records_excluding_identify = \
-        read_images_from_download_bundle(download_folder_excluding_identify)
-
-
-    ##%% Find images that have not been identified
-
-    all_image_ids_with_identify = set(image_id_to_image_records_with_identify.keys())
-    all_image_ids_excluding_identify = set(image_id_to_image_records_excluding_identify.keys())
-
-    image_ids_in_identify_tab = all_image_ids_with_identify.difference(all_image_ids_excluding_identify)
-
-    assert len(image_ids_in_identify_tab) == \
-        len(all_image_ids_with_identify) - len(all_image_ids_excluding_identify)
-
-    print('Found {} images with identify, {} in identify tab, {} excluding'.format(
-        len(all_image_ids_with_identify),
-        len(image_ids_in_identify_tab),
-        len(all_image_ids_excluding_identify)))
-
-    image_records_in_identify_tab = []
-    deployment_ids_for_downloaded_images = set()
-
-    for image_id in image_ids_in_identify_tab:
-        image_records_this_image = image_id_to_image_records_with_identify[image_id]
-        assert len(image_records_this_image) > 0
-        image_records_in_identify_tab.extend(image_records_this_image)
-        for image_record in image_records_this_image:
-            deployment_ids_for_downloaded_images.add(image_record['deployment_id'])
-
-    print('Found {} records for {} unique images in {} deployments'.format(
-        len(image_records_in_identify_tab),
-        len(image_ids_in_identify_tab),
-        len(deployment_ids_for_downloaded_images)))
-
-    return image_records_in_identify_tab
-
-# ...def find_images_in_identify_tab(...)
-
-
-def write_download_commands(image_records_to_download,
-                            download_dir_base,
-                            force_download=False,
-                            n_download_workers=25,
-                            download_command_file_base=None):
-    """
-    Given a list of dicts with at least the field 'location' (a gs:// URL), prepare a set of "gcloud
-    storage" commands to download images, and write those to a series of .sh scripts, along with one
-    .sh script that runs all the others and blocks.
-
-    gcloud commands will use relative paths.
-
-    image_records_to_download can also be a dict mapping IDs to lists of records.
-
-    Args:
-        image_records_to_download (list of dict): list of dicts with at least the field 'location'
-        download_dir_base (str): local destination folder
-        force_download (bool, optional): include gs commands even if the target file exists
-        n_download_workers (int, optional): number of scripts to write (that's our hacky way
-            of controlling parallelization)
-        download_command_file (str, optional): path of the .sh script we should write, defaults
-            to "download_wi_images.sh" in the destination folder
-    """
-
-    if isinstance(image_records_to_download,dict):
-
-        all_image_records = []
-        for k in image_records_to_download:
-            records_this_image = image_records_to_download[k]
-            all_image_records.extend(records_this_image)
-        return write_download_commands(all_image_records,
-                                       download_dir_base=download_dir_base,
-                                       force_download=force_download,
-                                       n_download_workers=n_download_workers,
-                                       download_command_file_base=download_command_file_base)
-
-    ##%% Make list of gcloud storage commands
-
-    if download_command_file_base is None:
-        download_command_file_base = os.path.join(download_dir_base,'download_wi_images.sh')
-
-    commands = []
-    skipped_urls = []
-    downloaded_urls = set()
-
-    # image_record = image_records_to_download[0]
-    for image_record in tqdm(image_records_to_download):
-
-        url = image_record['location']
-        if url in downloaded_urls:
-            continue
-
-        assert url.startswith('gs://')
-
-        relative_path = url.replace('gs://','')
-        abs_path = os.path.join(download_dir_base,relative_path)
-
-        # Skip files that already exist
-        if (not force_download) and (os.path.isfile(abs_path)):
-            skipped_urls.append(url)
-            continue
-
-        # command = 'gsutil cp "{}" "./{}"'.format(url,relative_path)
-        command = 'gcloud storage cp --no-clobber "{}" "./{}"'.format(url,relative_path)
-        commands.append(command)
-
-    print('Generated {} commands for {} image records'.format(
-        len(commands),len(image_records_to_download)))
-
-    print('Skipped {} URLs'.format(len(skipped_urls)))
-
-
-    ##%% Write those commands out to n .sh files
-
-    commands_by_script = split_list_into_n_chunks(commands,n_download_workers)
-
-    local_download_commands = []
-
-    output_dir = os.path.dirname(download_command_file_base)
-    os.makedirs(output_dir,exist_ok=True)
-
-    # Write out the download script for each chunk
-    # i_script = 0
-    for i_script in range(0,n_download_workers):
-        download_command_file = insert_before_extension(download_command_file_base,str(i_script).zfill(2))
-        local_download_commands.append(os.path.basename(download_command_file))
-        with open(download_command_file,'w',newline='\n') as f:
-            for command in commands_by_script[i_script]:
-                f.write(command + '\n')
-
-    # Write out the main download script
-    with open(download_command_file_base,'w',newline='\n') as f:
-        for local_download_command in local_download_commands:
-            f.write('./' + local_download_command + ' &\n')
-        f.write('wait\n')
-        f.write('echo done\n')
-
-# ...def write_download_commands(...)
-
-
-#%% Functions and constants related to pushing results to the DB
-
-# Sample payload for validation
-sample_update_payload = {
-
-    "predictions": [
-        {
-          "project_id": "1234",
-          "ignore_data_file_checks": True,
-          "prediction": "f1856211-cfb7-4a5b-9158-c0f72fd09ee6;;;;;;blank",
-          "prediction_score": 0.81218224763870239,
-            "classifications": {
-                "classes": [
-                    "f1856211-cfb7-4a5b-9158-c0f72fd09ee6;;;;;;blank",
-                    "b1352069-a39c-4a84-a949-60044271c0c1;aves;;;;;bird",
-                    "90d950db-2106-4bd9-a4c1-777604c3eada;mammalia;rodentia;;;;rodent",
-                    "f2d233e3-80e3-433d-9687-e29ecc7a467a;mammalia;;;;;mammal",
-                    "ac068717-6079-4aec-a5ab-99e8d14da40b;mammalia;rodentia;sciuridae;dremomys;rufigenis;red-cheeked squirrel"
-                ],
-                "scores": [
-                    0.81218224763870239,
-                    0.1096673980355263,
-                    0.02707692421972752,
-                    0.00771023565903306,
-                    0.0049269795417785636
-                ]
-            },
-            "detections": [
-                {
-                    "category": "1",
-                    "label": "animal",
-                    "conf": 0.181,
-                    "bbox": [
-                        0.02421,
-                        0.35823999999999989,
-                        0.051560000000000009,
-                        0.070826666666666746
-                    ]
-                }
-            ],
-            "model_version": "3.1.2",
-            "prediction_source": "manual_update",
-            "data_file_id": "2ea1d2b2-7f84-43f9-af1f-8be0e69c7015"
-        }
-    ]
-}
-
-blank_prediction_string = 'f1856211-cfb7-4a5b-9158-c0f72fd09ee6;;;;;;blank'
-no_cv_result_prediction_string = 'f2efdae9-efb8-48fb-8a91-eccf79ab4ffb;no cv result;no cv result;no cv result;no cv result;no cv result;no cv result'
-animal_prediction_string = '1f689929-883d-4dae-958c-3d57ab5b6c16;;;;;;animal'
-human_prediction_string = '990ae9dd-7a59-4344-afcb-1b7b21368000;mammalia;primates;hominidae;homo;sapiens;human'
-vehicle_prediction_string = 'e2895ed5-780b-48f6-8a11-9e27cb594511;;;;;;vehicle'
-
-non_taxonomic_prediction_strings = [blank_prediction_string,
-                                    no_cv_result_prediction_string,
-                                    animal_prediction_string,
-                                    vehicle_prediction_string]
-
-non_taxonomic_prediction_short_strings = [';'.join(s.split(';')[1:-1]) for s in \
-                                          non_taxonomic_prediction_strings]
-
-
-process_cv_response_url = 'https://placeholder'
-
-
-def prepare_data_update_auth_headers(auth_token_file):
-    """
-    Read the authorization token from a text file and prepare http headers.
-
-    Args:
-        auth_token_file (str): a single-line text file containing a write-enabled
-        API token.
-
-    Returns:
-        dict: http headers, with fields 'Authorization' and 'Content-Type'
-    """
-
-    with open(auth_token_file,'r') as f:
-        auth_token = f.read()
-
-    headers = {
-        'Authorization': 'Bearer ' + auth_token,
-        'Content-Type': 'application/json'
-    }
-
-    return headers
-
-
-def push_results_for_images(payload,
-                            headers,
-                            url=process_cv_response_url,
-                            verbose=False):
-    """
-    Push results for one or more images represented in [payload] to the
-    process_cv_response API, to write to the WI DB.
-
-    Args:
-        payload (dict): payload to upload to the API
-        headers (dict): authorization headers, see prepare_data_update_auth_headers
-        url (str, optional): API URL
-        verbose (bool, optional): enable additional debug output
-
-    Return:
-        int: response status code
-    """
-
-    if verbose:
-        print('Sending header {} to URL {}'.format(
-            headers,url))
-
-    response = requests.post(url, headers=headers, json=payload)
-
-    # Check the response status code
-    if response.status_code in (200,201):
-        if verbose:
-            print('Successfully pushed results for {} images'.format(len(payload['predictions'])))
-            print(response.headers)
-            print(str(response))
-    else:
-        print(f'Error: {response.status_code} {response.text}')
-
-    return response.status_code
-
-
-def parallel_push_results_for_images(payloads,
-                                     headers,
-                                     url=process_cv_response_url,
-                                     verbose=False,
-                                     pool_type='thread',
-                                     n_workers=10):
-    """
-    Push results for the list of payloads in [payloads] to the process_cv_response API,
-    parallelized over multiple workers.
-
-    Args:
-        payloads (list of dict): payloads to upload to the API
-        headers (dict): authorization headers, see prepare_data_update_auth_headers
-        url (str, optional): API URL
-        verbose (bool, optional): enable additional debug output
-        pool_type (str, optional): 'thread' or 'process'
-        n_workers (int, optional): number of parallel workers
-
-    Returns:
-        list of int: list of http response codes, one per payload
-    """
-
-    if n_workers == 1:
-
-        results = []
-        for payload in payloads:
-            results.append(push_results_for_images(payload,
-                                                   headers=headers,
-                                                   url=url,
-                                                   verbose=verbose))
-        return results
-
-    else:
-
-        assert pool_type in ('thread','process')
-<<<<<<< HEAD
-
-        if pool_type == 'thread':
-            pool_string = 'thread'
-            pool = ThreadPool(n_workers)
-        else:
-            pool_string = 'process'
-            pool = Pool(n_workers)
-
-        print('Created a {} pool of {} workers'.format(
-            pool_string,n_workers))
-
-        results = list(tqdm(pool.imap(
-            partial(push_results_for_images,headers=headers,url=url,verbose=verbose),payloads),
-            total=len(payloads)))
-=======
-        
-        try:
-            if pool_type == 'thread':
-                pool_string = 'thread'
-                pool = ThreadPool(n_workers)
-            else:
-                pool_string = 'process'
-                pool = Pool(n_workers)
-        
-            print('Created a {} pool of {} workers'.format(
-                pool_string,n_workers))
-            
-            results = list(tqdm(pool.imap(
-                partial(push_results_for_images,headers=headers,url=url,verbose=verbose),payloads), 
-                total=len(payloads)))
-        finally:
-            pool.close()
-            pool.join()
-            print("Pool closed and joined for WI result uploads")
->>>>>>> 000603b6
-
-        assert len(results) == len(payloads)
-        return results
-
-
-def generate_payload_with_replacement_detections(wi_result,
-                                                 detections,
-                                                 prediction_score=0.9,
-                                                 model_version='3.1.2',
-                                                 prediction_source='manual_update'):
-    """
-    Generate a payload for a single image that keeps the classifications from
-    [wi_result], but replaces the detections with the MD-formatted list [detections].
-
-    Args:
-        wi_result (dict): dict representing a WI prediction result, with at least the
-            fields in the constant wi_result_fields
-        detections (list): list of WI-formatted detection dicts (with fields ['conf'] and ['category'])
-        prediction_score (float, optional): confidence value to use for the combined prediction
-        model_version (str, optional): model version string to include in the payload
-        prediction_source (str, optional): prediction source string to include in the payload
-
-    Returns:
-        dict: dictionary suitable for uploading via push_results_for_images
-    """
-
-    payload_detections = []
-
-    # detection = detections[0]
-    for detection in detections:
-        detection_out = detection.copy()
-        detection_out['label'] = md_category_id_to_name[detection['category']]
-        if detection_out['conf'] < min_md_output_confidence:
-            detection_out['conf'] = min_md_output_confidence
-        payload_detections.append(detection_out)
-
-    prediction_string = wi_result_to_prediction_string(wi_result)
-
-    prediction = {}
-    prediction['ignore_data_file_checks']  = True
-    prediction['prediction'] = prediction_string
-    prediction['prediction_score'] = prediction_score
-
-    classifications = {}
-    classifications['classes'] = [prediction_string]
-    classifications['scores'] = [prediction_score]
-
-    prediction['classifications'] = classifications
-    prediction['detections'] = payload_detections
-    prediction['model_version'] = model_version
-    prediction['prediction_source'] = prediction_source
-    prediction['data_file_id'] = wi_result['image_id']
-    prediction['project_id'] = str(wi_result['project_id'])
-    payload = {}
-    payload['predictions'] = [prediction]
-
-    return payload
-
-
-def generate_blank_prediction_payload(data_file_id,
-                                      project_id,
-                                      blank_confidence=0.9,
-                                      model_version='3.1.2',
-                                      prediction_source='manual_update'):
-    """
-    Generate a payload that will set a single image to the blank classification, with
-    no detections.  Suitable for upload via push_results_for_images.
-
-    Args:
-        data_file_id (str): unique identifier for this image used in the WI DB
-        project_id (int): WI project ID
-        blank_confidence (float, optional): confidence value to associate with this
-            prediction
-        model_version (str, optional): model version string to include in the payload
-        prediction_source (str, optional): prediction source string to include in the payload
-
-    Returns:
-        dict: dictionary suitable for uploading via push_results_for_images
-    """
-
-    prediction = {}
-    prediction['ignore_data_file_checks']  = True
-    prediction['prediction'] = blank_prediction_string
-    prediction['prediction_score'] = blank_confidence
-    prediction['classifications'] = {}
-    prediction['classifications']['classes'] = [blank_prediction_string]
-    prediction['classifications']['scores'] = [blank_confidence]
-    prediction['detections'] = []
-    prediction['model_version'] = model_version
-    prediction['prediction_source'] = prediction_source
-    prediction['data_file_id'] = data_file_id
-    prediction['project_id'] = project_id
-    payload = {}
-    payload['predictions'] = [prediction]
-
-    return payload
-
-
-def generate_no_cv_result_payload(data_file_id,
-                                  project_id,
-                                  no_cv_confidence=0.9,
-                                  model_version='3.1.2',
-                                  prediction_source='manual_update'):
-    """
-    Generate a payload that will set a single image to the blank classification, with
-    no detections.  Suitable for uploading via push_results_for_images.
-
-    Args:
-        data_file_id (str): unique identifier for this image used in the WI DB
-        project_id (int): WI project ID
-        no_cv_confidence (float, optional): confidence value to associate with this
-            prediction
-        model_version (str, optional): model version string to include in the payload
-        prediction_source (str, optional): prediction source string to include in the payload
-
-    Returns:
-        dict: dictionary suitable for uploading via push_results_for_images
-    """
-
-    prediction = {}
-    prediction['ignore_data_file_checks']  = True
-    prediction['prediction'] = no_cv_result_prediction_string
-    prediction['prediction_score'] = no_cv_confidence
-    prediction['classifications'] = {}
-    prediction['classifications']['classes'] = [no_cv_result_prediction_string]
-    prediction['classifications']['scores'] = [no_cv_confidence]
-    prediction['detections'] = []
-    prediction['model_version'] = model_version
-    prediction['prediction_source'] = prediction_source
-    prediction['data_file_id'] = data_file_id
-    prediction['project_id'] = project_id
-    payload = {}
-    payload['predictions'] = [prediction]
-
-    return payload
-
-
-def generate_payload_for_prediction_string(data_file_id,
-                                           project_id,
-                                           prediction_string,
-                                           prediction_confidence=0.8,
-                                           detections=None,
-                                           model_version='3.1.2',
-                                           prediction_source='manual_update'):
-    """
-    Generate a payload that will set a single image to a particular prediction, optionally
-    including detections.  Suitable for uploading via push_results_for_images.
-
-    Args:
-        data_file_id (str): unique identifier for this image used in the WI DB
-        project_id (int): WI project ID
-        prediction_string (str): WI-formatted prediction string to include in the payload
-        prediction_confidence (float, optional): confidence value to associate with this
-            prediction
-        detections (list, optional): list of MD-formatted detection dicts, with fields
-            ['category'] and 'conf'
-        model_version (str, optional): model version string to include in the payload
-        prediction_source (str, optional): prediction source string to include in the payload
-
-
-    Returns:
-        dict: dictionary suitable for uploading via push_results_for_images
-    """
-
-    assert is_valid_prediction_string(prediction_string), \
-        'Invalid prediction string: {}'.format(prediction_string)
-
-    payload_detections = []
-
-    if detections is not None:
-        # detection = detections[0]
-        for detection in detections:
-            detection_out = detection.copy()
-            detection_out['label'] = md_category_id_to_name[detection['category']]
-            if detection_out['conf'] < min_md_output_confidence:
-                detection_out['conf'] = min_md_output_confidence
-            payload_detections.append(detection_out)
-
-    prediction = {}
-    prediction['ignore_data_file_checks']  = True
-    prediction['prediction'] = prediction_string
-    prediction['prediction_score'] = prediction_confidence
-    prediction['classifications'] = {}
-    prediction['classifications']['classes'] = [prediction_string]
-    prediction['classifications']['scores'] = [prediction_confidence]
-    prediction['detections'] = payload_detections
-    prediction['model_version'] = model_version
-    prediction['prediction_source'] = prediction_source
-    prediction['data_file_id'] = data_file_id
-    prediction['project_id'] = project_id
-
-    payload = {}
-    payload['predictions'] = [prediction]
-
-    return payload
-
-
-def validate_payload(payload):
-    """
-    Verifies that the dict [payload] is compatible with the ProcessCVResponse() API.  Throws an
-    error if [payload] is invalid.
-
-    Args:
-        payload (dict): payload in the format expected by push_results_for_images.
-
-    Returns:
-        bool: successful validation; this is just future-proofing, currently never returns False
-    """
-
-    assert isinstance(payload,dict)
-    assert len(payload.keys()) == 1 and 'predictions' in payload
-
-    # prediction = payload['predictions'][0]
-    for prediction in payload['predictions']:
-
-        assert 'project_id' in prediction
-        if not isinstance(prediction['project_id'],int):
-            _ = int(prediction['project_id'])
-        assert 'ignore_data_file_checks' in prediction and \
-            isinstance(prediction['ignore_data_file_checks'],bool)
-        assert 'prediction' in prediction and \
-            isinstance(prediction['prediction'],str) and \
-            len(prediction['prediction'].split(';')) == 7
-        assert 'prediction_score' in prediction and \
-            isinstance(prediction['prediction_score'],float)
-        assert 'model_version' in prediction and \
-            isinstance(prediction['model_version'],str)
-        assert 'data_file_id' in prediction and \
-            isinstance(prediction['data_file_id'],str) and \
-            len(prediction['data_file_id']) == 36
-        assert 'classifications' in prediction and \
-            isinstance(prediction['classifications'],dict)
-        classifications = prediction['classifications']
-        assert 'classes' in classifications and isinstance(classifications['classes'],list)
-        assert 'scores' in classifications and isinstance(classifications['scores'],list)
-        assert len(classifications['classes']) == len(classifications['scores'])
-        for c in classifications['classes']:
-            assert is_valid_prediction_string(c)
-        for score in classifications['scores']:
-            assert isinstance(score,float) and score >= 0 and score <= 1.0
-        assert 'detections' in prediction and isinstance(prediction['detections'],list)
-
-        for detection in prediction['detections']:
-
-            assert isinstance(detection,dict)
-            assert 'category' in detection and detection['category'] in ('1','2','3')
-            assert 'label' in detection and detection['label'] in ('animal','person','vehicle')
-            assert 'conf' in detection and \
-                isinstance(detection['conf'],float) and \
-                detection['conf'] >= 0 and detection['conf'] <= 1.0
-            assert 'bbox' in detection and \
-                isinstance(detection['bbox'],list) and \
-                len(detection['bbox']) == 4
-
-         # ...for each detection
-
-    # ...for each prediction
-
-    return True
-
-# ...def validate_payload(...)
-
-
-#%% Validate constants
-
-# This is executed at the time this module gets imported.
-
-blank_payload = generate_blank_prediction_payload('70ede9c6-d056-4dd1-9a0b-3098d8113e0e','1234')
-validate_payload(sample_update_payload)
-validate_payload(blank_payload)
-
-
-#%% Functions and constants related to working with batch predictions
-
-def get_kingdom(prediction_string):
-    """
-    Return the kingdom field from a WI prediction string
-
-    Args:
-        prediction_string (str): a string in the semicolon-delimited prediction string format
-
-    Returns:
-        str: the kingdom field from the input string
-    """
-    tokens = prediction_string.split(';')
-    assert is_valid_prediction_string(prediction_string)
-    return tokens[1]
-
-
-def is_human_classification(prediction_string):
-    """
-    Determines whether the input string represents a human classification, which includes a variety
-    of common names (hiker, person, etc.)
-
-    Args:
-        prediction_string (str): a string in the semicolon-delimited prediction string format
-
-    Returns:
-        bool: whether this string corresponds to a human category
-    """
-    return prediction_string == human_prediction_string or 'homo;sapiens' in prediction_string
-
-
-def is_vehicle_classification(prediction_string):
-    """
-    Determines whether the input string represents a vehicle classification.
-
-    Args:
-        prediction_string (str): a string in the semicolon-delimited prediction string format
-
-    Returns:
-        bool: whether this string corresponds to the vehicle category
-    """
-    return prediction_string == vehicle_prediction_string
-
-
-def is_animal_classification(prediction_string):
-    """
-    Determines whether the input string represents an animal classification, which excludes, e.g.,
-    humans, blanks, vehicles, unknowns
-
-    Args:
-        prediction_string (str): a string in the semicolon-delimited prediction string format
-
-    Returns:
-        bool: whether this string corresponds to an animal category
-    """
-
-    if prediction_string == animal_prediction_string:
-        return True
-    if prediction_string == human_prediction_string or 'homo;sapiens' in prediction_string:
-        return False
-    if prediction_string == blank_prediction_string:
-        return False
-    if prediction_string == no_cv_result_prediction_string:
-        return False
-    if len(get_kingdom(prediction_string)) == 0:
-        return False
-    return True
-
-
-def generate_whole_image_detections_for_classifications(classifications_json_file,
-                                                        detections_json_file,
-                                                        ensemble_json_file=None,
-                                                        ignore_blank_classifications=True):
-    """
-    Given a set of classification results that were likely run on already-cropped
-    image, generate a file of [fake] detections in which each image is covered
-    in a single whole-image detection.
-
-    Args:
-        classifications_json_file (str): SpeciesNet-formatted file containing classifications
-        detections_json_file (str): SpeciesNet-formatted file to write with detections
-        ensemble_json_file (str, optional): SpeciesNet-formatted file to write with detections
-            and classfications
-        ignore_blank_classifications (bool, optional): use non-top classifications when
-            the top classification is "blank" or "no CV result"
-
-    Returns:
-        dict: the contents of [detections_json_file]
-    """
-
-    with open(classifications_json_file,'r') as f:
-        classification_results = json.load(f)
-    predictions = classification_results['predictions']
-
-    output_predictions = []
-    ensemble_predictions = []
-
-    # prediction = predictions[0]
-    for prediction in predictions:
-
-        output_prediction = {}
-        output_prediction['filepath'] = prediction['filepath']
-        i_score = 0
-        if ignore_blank_classifications:
-            while (prediction['classifications']['classes'][i_score] in \
-                   (blank_prediction_string,no_cv_result_prediction_string)):
-                i_score += 1
-        top_classification = prediction['classifications']['classes'][i_score]
-        top_classification_score = prediction['classifications']['scores'][i_score]
-        if is_animal_classification(top_classification):
-            category_name = 'animal'
-        elif is_human_classification(top_classification):
-            category_name = 'human'
-        else:
-            category_name = 'vehicle'
-
-        if category_name == 'human':
-            md_category_name = 'person'
-        else:
-            md_category_name = category_name
-
-        output_detection = {}
-        output_detection['label'] = category_name
-        output_detection['category'] = md_category_name_to_id[md_category_name]
-        output_detection['conf'] = 1.0
-        output_detection['bbox'] = [0.0, 0.0, 1.0, 1.0]
-        output_prediction['detections'] = [output_detection]
-        output_predictions.append(output_prediction)
-
-        ensemble_prediction = {}
-        ensemble_prediction['filepath'] = prediction['filepath']
-        ensemble_prediction['detections'] = [output_detection]
-        ensemble_prediction['prediction'] = top_classification
-        ensemble_prediction['prediction_score'] = top_classification_score
-        ensemble_prediction['prediction_source'] = 'fake_ensemble_file_utility'
-        ensemble_prediction['classifications'] = prediction['classifications']
-        ensemble_predictions.append(ensemble_prediction)
-
-    # ...for each image
-
-    ## Write output
-
-    if ensemble_json_file is not None:
-
-        ensemble_output_data = {'predictions':ensemble_predictions}
-        with open(ensemble_json_file,'w') as f:
-            json.dump(ensemble_output_data,f,indent=1)
-        _ = validate_predictions_file(ensemble_json_file)
-
-    output_data = {'predictions':output_predictions}
-    with open(detections_json_file,'w') as f:
-        json.dump(output_data,f,indent=1)
-    return validate_predictions_file(detections_json_file)
-
-# ...def generate_whole_image_detections_for_classifications(...)
-
-
-def generate_md_results_from_predictions_json(predictions_json_file,
-                                              md_results_file,
-                                              base_folder=None,
-                                              max_decimals=5,
-                                              convert_human_to_person=True,
-                                              convert_homo_species_to_human=True):
-    """
-    Generate an MD-formatted .json file from a predictions.json file, generated by the
-    SpeciesNet ensemble.  Typically, MD results files use relative paths, and predictions.json
-    files use absolute paths, so this function optionally removes the leading string
-    [base_folder] from all file names.
-
-    Currently just applies the top classification category to every detection.  If the top
-    classification is "blank", writes an empty detection list.
-
-    Uses the classification from the "prediction" field if it's available, otherwise
-    uses the "classifications" field.
-
-    When using the "prediction" field, records the top class in the "classifications" field to
-    a field in each image called "top_classification_common_name".  This is often different
-    from the value of  the "prediction" field.
-
-    speciesnet_to_md.py is a command-line driver for this function.
-
-    Args:
-        predictions_json_file (str): path to a predictions.json file, or a dict
-        md_results_file (str): path to which we should write an MD-formatted .json file
-        base_folder (str, optional): leading string to remove from each path in the
-            predictions.json file
-        max_decimals (int, optional): number of decimal places to which we should round
-            all values
-        convert_human_to_person (bool, optional): WI predictions.json files sometimes use the
-            detection category "human"; MD files usually use "person".  If True, switches "human"
-            to "person".
-        convert_homo_species_to_human (bool, optional): the ensemble often rolls human predictions
-            up to "homo species", which isn't wrong, but looks odd.  This forces these back to
-            "homo sapiens".
-    """
-
-    # Read predictions file
-    if isinstance(predictions_json_file,str):
-        with open(predictions_json_file,'r') as f:
-            predictions = json.load(f)
-    else:
-        assert isinstance(predictions_json_file,dict)
-        predictions = predictions_json_file
-
-    # Round floating-point values (confidence scores, coordinates) to a
-    # reasonable number of decimal places
-    if max_decimals is not None and max_decimals > 0:
-        round_floats_in_nested_dict(predictions)
-
-    predictions = predictions['predictions']
-    assert isinstance(predictions,list)
-
-    # Convert backslashes to forward slashes in both filenames and the base folder string
-    for im in predictions:
-        im['filepath'] = im['filepath'].replace('\\','/')
-    if base_folder is not None:
-        base_folder = base_folder.replace('\\','/')
-
-    detection_category_id_to_name = {}
-    classification_category_name_to_id = {}
-
-    # Keep track of detections that don't have an assigned detection category; these
-    # are fake detections we create for non-blank images with non-empty detection lists.
-    # We need to go back later and give them a legitimate detection category ID.
-    all_unknown_detections = []
-
-    # Create the output images list
-    images_out = []
-
-    base_folder_replacements = 0
-
-    # im_in = predictions[0]
-    for im_in in predictions:
-
-        im_out = {}
-
-        fn = im_in['filepath']
-        if base_folder is not None:
-            if fn.startswith(base_folder):
-                base_folder_replacements += 1
-                fn = fn.replace(base_folder,'',1)
-
-        im_out['file'] = fn
-
-        if 'failures' in im_in:
-
-            im_out['failure'] = str(im_in['failures'])
-            im_out['detections'] = None
-
-        else:
-
-            im_out['detections'] = []
-
-            if 'detections' in im_in:
-
-                if len(im_in['detections']) == 0:
-                    im_out['detections'] = []
-                else:
-                    # det_in = im_in['detections'][0]
-                    for det_in in im_in['detections']:
-                        det_out = {}
-                        if det_in['category'] in detection_category_id_to_name:
-                            assert detection_category_id_to_name[det_in['category']] == det_in['label']
-                        else:
-                            detection_category_id_to_name[det_in['category']] = det_in['label']
-                        det_out = {}
-                        for s in ['category','conf','bbox']:
-                            det_out[s] = det_in[s]
-                        im_out['detections'].append(det_out)
-
-            # ...if detections are present
-
-            class_to_assign = None
-            class_confidence = None
-            top_classification_common_name = None
-
-            if 'classifications' in im_in:
-
-                classifications = im_in['classifications']
-                assert len(classifications['scores']) == len(classifications['classes'])
-                assert is_list_sorted(classifications['scores'],reverse=True)
-                class_to_assign = classifications['classes'][0]
-                class_confidence = classifications['scores'][0]
-
-                tokens = class_to_assign.split(';')
-                assert len(tokens) == 7
-                top_classification_common_name = tokens[-1]
-                if len(top_classification_common_name) == 0:
-                    top_classification_common_name = 'undefined'
-
-            if 'prediction' in im_in:
-
-                class_to_assign = None
-                im_out['top_classification_common_name'] = top_classification_common_name
-                class_to_assign = im_in['prediction']
-                if convert_homo_species_to_human and class_to_assign.endswith('homo species'):
-                    class_to_assign = human_prediction_string
-                class_confidence = im_in['prediction_score']
-
-            if class_to_assign is not None:
-
-                if class_to_assign == blank_prediction_string:
-
-                    # This is a scenario that's not captured well by the MD format: a blank prediction
-                    # with detections present.  But, for now, don't do anything special here, just making
-                    # a note of this.
-                    if len(im_out['detections']) > 0:
-                        pass
-
-                else:
-
-                    assert not class_to_assign.endswith('blank')
-
-                    # This is a scenario that's not captured well by the MD format: no detections present,
-                    # but a non-blank prediction.  For now, create a fake detection to handle this prediction.
-                    if len(im_out['detections']) == 0:
-
-                        print('Warning: creating fake detection for non-blank whole-image classification')
-                        det_out = {}
-                        all_unknown_detections.append(det_out)
-
-                        # We will change this to a string-int later
-                        det_out['category'] = 'unknown'
-                        det_out['conf'] = class_confidence
-                        det_out['bbox'] = [0,0,1,1]
-                        im_out['detections'].append(det_out)
-
-                # ...if this is/isn't a blank classification
-
-                # Attach that classification to each detection
-
-                # Create a new category ID if necessary
-                if class_to_assign in classification_category_name_to_id:
-                    classification_category_id = classification_category_name_to_id[class_to_assign]
-                else:
-                    classification_category_id = str(len(classification_category_name_to_id))
-                    classification_category_name_to_id[class_to_assign] = classification_category_id
-
-                for det in im_out['detections']:
-                    det['classifications'] = []
-                    det['classifications'].append([classification_category_id,class_confidence])
-
-            # ...if we have some type of classification for this image
-
-        # ...if this is/isn't a failure
-
-        images_out.append(im_out)
-
-    # ...for each image
-
-    if base_folder is not None:
-        if base_folder_replacements == 0:
-            print('Warning: you supplied {} as the base folder, but I made zero replacements'.format(
-                base_folder))
-
-    # Fix the 'unknown' category
-    if len(all_unknown_detections) > 0:
-
-        max_detection_category_id = max([int(x) for x in detection_category_id_to_name.keys()])
-        unknown_category_id = str(max_detection_category_id + 1)
-        detection_category_id_to_name[unknown_category_id] = 'unknown'
-
-        for det in all_unknown_detections:
-            assert det['category'] == 'unknown'
-            det['category'] = unknown_category_id
-
-
-    # Sort by filename
-
-    images_out = sort_list_of_dicts_by_key(images_out,'file')
-
-    # Prepare friendly classification names
-
-    classification_category_descriptions = \
-        invert_dictionary(classification_category_name_to_id)
-    classification_categories_out = {}
-    for category_id in classification_category_descriptions.keys():
-        category_name = classification_category_descriptions[category_id].split(';')[-1]
-        classification_categories_out[category_id] = category_name
-
-    # Prepare the output dict
-
-    detection_categories_out = detection_category_id_to_name
-    info = {}
-    info['format_version'] = 1.4
-    info['detector'] = 'converted_from_predictions_json'
-
-    if convert_human_to_person:
-        for k in detection_categories_out.keys():
-            if detection_categories_out[k] == 'human':
-                detection_categories_out[k] = 'person'
-
-    output_dict = {}
-    output_dict['info'] = info
-    output_dict['detection_categories'] = detection_categories_out
-    output_dict['classification_categories'] = classification_categories_out
-    output_dict['classification_category_descriptions'] = classification_category_descriptions
-    output_dict['images'] = images_out
-
-    with open(md_results_file,'w') as f:
-        json.dump(output_dict,f,indent=1)
-
-    validation_options = ValidateBatchResultsOptions()
-    validation_options.raise_errors = True
-    _ = validate_batch_results(md_results_file, options=validation_options)
-
-# ...def generate_md_results_from_predictions_json(...)
-
-
-def generate_predictions_json_from_md_results(md_results_file,
-                                              predictions_json_file,
-                                              base_folder=None):
-    """
-    Generate a predictions.json file from the MD-formatted .json file [md_results_file].  Typically,
-    MD results files use relative paths, and predictions.json files use absolute paths, so
-    this function optionally prepends [base_folder].  Does not handle classification results in
-    MD format, since this is intended to prepare data for passing through the WI classifier.
-
-    md_to_wi.py is a command-line driver for this function.
-
-    Args:
-        md_results_file (str): path to an MD-formatted .json file
-        predictions_json_file (str): path to which we should write a predictions.json file
-        base_folder (str, optional): folder name to prepend to each path in md_results_file,
-            to convert relative paths to absolute paths.
-    """
-
-    # Validate the input file
-    validation_options = ValidateBatchResultsOptions()
-    validation_options.raise_errors = True
-    validation_options.return_data = True
-    md_results = validate_batch_results(md_results_file, options=validation_options)
-    category_id_to_name = md_results['detection_categories']
-
-    output_dict = {}
-    output_dict['predictions'] = []
-
-    # im = md_results['images'][0]
-    for im in md_results['images']:
-
-        prediction = {}
-        fn = im['file']
-        if base_folder is not None:
-            fn = os.path.join(base_folder,fn)
-        fn = fn.replace('\\','/')
-        prediction['filepath'] = fn
-        if 'failure' in im and im['failure'] is not None:
-            prediction['failures'] = ['DETECTOR']
-        else:
-            assert 'detections' in im and im['detections'] is not None
-            detections = []
-            for det in im['detections']:
-                output_det = deepcopy(det)
-                output_det['label'] = category_id_to_name[det['category']]
-                detections.append(output_det)
-
-            # detections *must* be sorted in descending order by confidence
-            detections = sort_list_of_dicts_by_key(detections,'conf', reverse=True)
-            prediction['detections'] = detections
-
-        assert len(prediction.keys()) >= 2
-        output_dict['predictions'].append(prediction)
-
-    # ...for each image
-
-    os.makedirs(os.path.dirname(predictions_json_file),exist_ok=True)
-    with open(predictions_json_file,'w') as f:
-        json.dump(output_dict,f,indent=1)
-
-# ...def generate_predictions_json_from_md_results(...)
-
-
-default_tokens_to_ignore = ['$RECYCLE.BIN']
-
-def generate_instances_json_from_folder(folder,
-                                        country=None,
-                                        admin1_region=None,
-                                        lat=None,
-                                        lon=None,
-                                        output_file=None,
-                                        filename_replacements=None,
-                                        tokens_to_ignore=default_tokens_to_ignore):
-    """
-    Generate an instances.json record that contains all images in [folder], optionally
-    including location information, in a format suitable for run_model.py.  Optionally writes
-    the results to [output_file].
-
-    Args:
-        folder (str): the folder to recursively search for images
-        country (str, optional): a three-letter country code
-        lat (float, optional): latitude to associate with all images
-        lon (float, optional): longitude to associate with all images
-        output_file (str, optional): .json file to which we should write instance records
-        filename_replacements (dict, optional): str --> str dict indicating filename substrings
-            that should be replaced with other strings.  Replacement occurs *after* converting
-            backslashes to forward slashes.
-        tokens_to_ignore (list, optional): ignore any images with these tokens in their
-            names, typically used to avoid $RECYCLE.BIN.  Can be None.
-
-    Returns:
-        dict: dict with at least the field "instances"
-    """
-
-    assert os.path.isdir(folder)
-
-    image_files_abs = find_images(folder,recursive=True,return_relative_paths=False)
-
-    if tokens_to_ignore is not None:
-        n_images_before_ignore_tokens = len(image_files_abs)
-        for token in tokens_to_ignore:
-            image_files_abs = [fn for fn in image_files_abs if token not in fn]
-        print('After ignoring {} tokens, kept {} of {} images'.format(
-            len(tokens_to_ignore),len(image_files_abs),n_images_before_ignore_tokens))
-
-    instances = []
-
-    # image_fn_abs = image_files_abs[0]
-    for image_fn_abs in image_files_abs:
-        instance = {}
-        instance['filepath'] = image_fn_abs.replace('\\','/')
-        if filename_replacements is not None:
-            for s in filename_replacements:
-                instance['filepath'] = instance['filepath'].replace(s,filename_replacements[s])
-        if country is not None:
-            instance['country'] = country
-        if admin1_region is not None:
-            instance['admin1_region'] = admin1_region
-        if lat is not None:
-            assert lon is not None, 'Latitude provided without longitude'
-            instance['latitude'] = lat
-        if lon is not None:
-            assert lat is not None, 'Longitude provided without latitude'
-            instance['longitude'] = lon
-        instances.append(instance)
-
-    to_return = {'instances':instances}
-
-    if output_file is not None:
-        os.makedirs(os.path.dirname(output_file),exist_ok=True)
-        with open(output_file,'w') as f:
-            json.dump(to_return,f,indent=1)
-
-    return to_return
-
-# ...def generate_instances_json_from_folder(...)
-
-
-def split_instances_into_n_batches(instances_json,n_batches,output_files=None):
-    """
-    Given an instances.json file, split it into batches of equal size.
-
-    Args:
-        instances_json (str): input .json file in
-        n_batches (int): number of new files to generate
-        output_files (list, optional): output .json files for each
-            batch.  If supplied, should have length [n_batches].  If not
-            supplied, filenames will be generated based on [instances_json].
-
-    Returns:
-        list: list of output files that were written; identical to [output_files]
-        if it was supplied as input.
-    """
-
-    with open(instances_json,'r') as f:
-        instances = json.load(f)
-    assert isinstance(instances,dict) and 'instances' in instances
-    instances = instances['instances']
-
-    if output_files is not None:
-        assert len(output_files) == n_batches, \
-            'Expected {} output files, received {}'.format(
-                n_batches,len(output_files))
-    else:
-        output_files = []
-        for i_batch in range(0,n_batches):
-            batch_string = 'batch_{}'.format(str(i_batch).zfill(3))
-            output_files.append(insert_before_extension(instances_json,batch_string))
-
-    batches = split_list_into_n_chunks(instances, n_batches)
-
-    for i_batch,batch in enumerate(batches):
-        batch_dict = {'instances':batch}
-        with open(output_files[i_batch],'w') as f:
-            json.dump(batch_dict,f,indent=1)
-
-    print('Wrote {} batches to file'.format(n_batches))
-
-    return output_files
-
-
-def merge_prediction_json_files(input_prediction_files,output_prediction_file):
-    """
-    Merge all predictions.json files in [files] into a single .json file.
-
-    Args:
-        files (list): list of predictions.json files to merge
-        output_file (str): output .json file
-    """
-
-    predictions = []
-    image_filenames_processed = set()
-
-    # input_json_fn = input_prediction_files[0]
-    for input_json_fn in tqdm(input_prediction_files):
-
-        assert os.path.isfile(input_json_fn), \
-            'Could not find prediction file {}'.format(input_json_fn)
-        with open(input_json_fn,'r') as f:
-            results_this_file = json.load(f)
-        assert isinstance(results_this_file,dict)
-        predictions_this_file = results_this_file['predictions']
-        for prediction in predictions_this_file:
-            image_fn = prediction['filepath']
-            assert image_fn not in image_filenames_processed
-        predictions.extend(predictions_this_file)
-
-    output_dict = {'predictions':predictions}
-
-    os.makedirs(os.path.dirname(output_prediction_file),exist_ok=True)
-    with open(output_prediction_file,'w') as f:
-        json.dump(output_dict,f,indent=1)
-
-# ...def merge_prediction_json_files(...)
-
-
-def load_md_or_speciesnet_file(fn,verbose=True):
-    """
-    Load a .json file that may be in MD or SpeciesNet format.  Typically used so
-    SpeciesNet files can be supplied to functions originally written to support MD
-    format.
-
-    Args:
-        fn (str): a .json file in predictions.json (MD or SpeciesNet) format
-        verbose (bool, optional): enable additional debug output
-
-    Returns:
-        dict: the contents of [fn], in MD format.
-    """
-
-    with open(fn,'r') as f:
-        detector_output = json.load(f)
-
-    # Convert to MD format if necessary
-    if 'predictions' in detector_output:
-        if verbose:
-            print('This appears to be a SpeciesNet output file, converting to MD format')
-        md_temp_dir = os.path.join(tempfile.gettempdir(), 'megadetector_temp_files')
-        os.makedirs(md_temp_dir,exist_ok=True)
-        temp_results_file = os.path.join(md_temp_dir,str(uuid.uuid1()) + '.json')
-        print('Writing temporary results to {}'.format(temp_results_file))
-        generate_md_results_from_predictions_json(predictions_json_file=fn,
-                                                  md_results_file=temp_results_file,
-                                                  base_folder=None)
-        with open(temp_results_file,'r') as f:
-            detector_output = json.load(f)
-        try:
-            os.remove(temp_results_file)
-        except Exception:
-            if verbose:
-                print('Warning: error removing temporary .json {}'.format(temp_results_file))
-
-    assert 'images' in detector_output, \
-        'Detector output file should be a json file with an "images" field.'
-
-    return detector_output
-
-# ...def load_md_or_speciesnet_file(...)
-
-
-def validate_predictions_file(fn,instances=None,verbose=True):
-    """
-    Validate the predictions.json file [fn].
-
-    Args:
-        fn (str): a .json file in predictions.json (SpeciesNet) format
-        instances (str or list, optional): a folder, instances.json file,
-            or dict loaded from an instances.json file.  If supplied, this
-            function will verify that [fn] contains the same number of
-            images as [instances].
-        verbose (bool, optional): enable additional debug output
-
-    Returns:
-        dict: the contents of [fn]
-    """
-
-    with open(fn,'r') as f:
-        d = json.load(f)
-    predictions = d['predictions']
-
-    failures = []
-
-    for im in predictions:
-        if 'failures' in im:
-            failures.append(im)
-
-    if verbose:
-        print('Read predictions for {} images, with {} failure(s)'.format(
-            len(d['predictions']),len(failures)))
-
-    if instances is not None:
-
-        if isinstance(instances,str):
-            if os.path.isdir(instances):
-                instances = generate_instances_json_from_folder(folder=instances)
-            elif os.path.isfile(instances):
-                with open(instances,'r') as f:
-                    instances = json.load(f)
-            else:
-                raise ValueError('Could not find instances file/folder {}'.format(
-                    instances))
-        assert isinstance(instances,dict)
-        assert 'instances' in instances
-        instances = instances['instances']
-        if verbose:
-            print('Expected results for {} files'.format(len(instances)))
-        assert len(instances) == len(predictions), \
-            '{} instances expected, {} found'.format(
-                len(instances),len(predictions))
-
-        expected_files = set([instance['filepath'] for instance in instances])
-        found_files = set([prediction['filepath'] for prediction in predictions])
-        assert expected_files == found_files
-
-    # ...if a list of instances was supplied
-
-    return d
-
-# ...def validate_predictions_file(...)
-
-
-def find_geofence_adjustments(ensemble_json_file,use_latin_names=False):
-    """
-    Count the number of instances of each unique change made by the geofence.
-
-    Args:
-        ensemble_json_file (str): SpeciesNet-formatted .json file produced
-            by the full ensemble.
-        use_latin_names (bool, optional): return a mapping using binomial names
-            rather than common names.
-
-    Returns:
-        dict: maps strings that look like "puma,felidae family" to integers,
-            where that entry would indicate the number of times that "puma" was
-            predicted, but mapped to family level by the geofence.  Sorted in
-            descending order by count.
-    """
-
-    # Load and validate ensemble results
-    ensemble_results = validate_predictions_file(ensemble_json_file)
-
-    assert isinstance(ensemble_results,dict)
-    predictions = ensemble_results['predictions']
-
-    # Maps comma-separated pairs of common names (or binomial names) to
-    # the number of times that transition (first --> second) happened
-    rollup_pair_to_count = defaultdict(int)
-
-    # prediction = predictions[0]
-    for prediction in tqdm(predictions):
-
-        if 'failures' in prediction and \
-            prediction['failures'] is not None and \
-            len(prediction['failures']) > 0:
-                continue
-
-        assert 'prediction_source' in prediction, \
-            'Prediction present without [prediction_source] field, are you sure this ' + \
-            'is an ensemble output file?'
-
-        if 'geofence' in prediction['prediction_source']:
-
-            classification_taxonomy_string = \
-                prediction['classifications']['classes'][0]
-            prediction_taxonomy_string = prediction['prediction']
-            assert is_valid_prediction_string(classification_taxonomy_string)
-            assert is_valid_prediction_string(prediction_taxonomy_string)
-
-            # Typical examples:
-            # '86f5b978-4f30-40cc-bd08-be9e3fba27a0;mammalia;rodentia;sciuridae;sciurus;carolinensis;eastern gray squirrel'
-            # 'e4d1e892-0e4b-475a-a8ac-b5c3502e0d55;mammalia;rodentia;sciuridae;;;sciuridae family'
-            classification_common_name = classification_taxonomy_string.split(';')[-1]
-            prediction_common_name = prediction_taxonomy_string.split(';')[-1]
-            classification_binomial_name = classification_taxonomy_string.split(';')[-2]
-            prediction_binomial_name = prediction_taxonomy_string.split(';')[-2]
-
-            input_name = classification_binomial_name if use_latin_names else \
-                classification_common_name
-            output_name = prediction_binomial_name if use_latin_names else \
-                prediction_common_name
-
-            rollup_pair = input_name.strip() + ',' + output_name.strip()
-            rollup_pair_to_count[rollup_pair] += 1
-
-        # ...if we made a geofencing change
-
-    # ...for each prediction
-
-    rollup_pair_to_count = sort_dictionary_by_value(rollup_pair_to_count,reverse=True)
-
-    return rollup_pair_to_count
-
-# ...def find_geofence_adjustments(...)
-
-
-def generate_geofence_adjustment_html_summary(rollup_pair_to_count,min_count=10):
-    """
-    Given a list of geofence rollups, likely generated by find_geofence_adjustments,
-    generate an HTML summary of the changes made by geofencing.  The resulting HTML
-    is wrapped in <div>, but not, for example, in <html> or <body>.
-
-    Args:
-        rollup_pair_to_count (dict): list of changes made by geofencing, see
-            find_geofence_adjustments for details
-        min_count (int, optional): minimum number of changes a pair needs in order
-            to be included in the report.
-    """
-
-    geofence_footer = ''
-
-    # Restrict to the list of taxa that were impacted by geofencing
-    rollup_pair_to_count = \
-        {key: value for key, value in rollup_pair_to_count.items() if value >= min_count}
-
-    # rollup_pair_to_count is sorted in descending order by count
-    assert is_list_sorted(list(rollup_pair_to_count.values()),reverse=True)
-
-    if len(rollup_pair_to_count) > 0:
-
-        geofence_footer = \
-            '<h3>Geofence changes that occurred more than {} times</h3>\n'.format(min_count)
-        geofence_footer += '<div class="contentdiv">\n'
-
-        print('\nRollup changes with count > {}:'.format(min_count))
-        for rollup_pair in rollup_pair_to_count.keys():
-            count = rollup_pair_to_count[rollup_pair]
-            rollup_pair_s = rollup_pair.replace(',',' --> ')
-            print('{}: {}'.format(rollup_pair_s,count))
-            rollup_pair_html = rollup_pair.replace(',',' &rarr; ')
-            geofence_footer += '{} ({})<br/>\n'.format(rollup_pair_html,count)
-
-        geofence_footer += '</div>\n'
-
-    return geofence_footer
-
-# ...def generate_geofence_adjustment_html_summary(...)
-
-
-#%% Module-level globals related to taxonomy mapping and geofencing
-
-# This maps a taxonomy string (e.g. mammalia;cetartiodactyla;cervidae;odocoileus;virginianus) to
-# a dict with keys taxon_id, common_name, kingdom, phylum, class, order, family, genus, species
-taxonomy_string_to_taxonomy_info = None
-
-# Maps a binomial name (one, two, or three ws-delimited tokens) to the same dict described above.
-binomial_name_to_taxonomy_info = None
-
-# Maps a common name to the same dict described above
-common_name_to_taxonomy_info = None
-
-# Dict mapping 5-token semicolon-delimited taxonomy strings to geofencing rules
-taxonomy_string_to_geofencing_rules = None
-
-# Maps lower-case country names to upper-case country codes
-country_to_country_code = None
-
-# Maps upper-case country codes to lower-case country names
-country_code_to_country = None
-
-
-#%% Functions related to geofencing and taxonomy mapping
-
-def taxonomy_info_to_taxonomy_string(taxonomy_info):
-    """
-    Convert a taxonomy record in dict format to a semicolon-delimited string
-
-    Args:
-        taxonomy_info (dict): dict in the format stored in, e.g., taxonomy_string_to_taxonomy_info
-
-    Returns:
-        str: string in the format used as keys in, e.g., taxonomy_string_to_taxonomy_info
-    """
-    return taxonomy_info['class'] + ';' + \
-        taxonomy_info['order'] + ';'  + \
-        taxonomy_info['family'] + ';'  + \
-        taxonomy_info['genus'] + ';'  + \
-        taxonomy_info['species']
-
-
-def initialize_taxonomy_info(taxonomy_file,force_init=False,encoding='cp1252'):
-    """
-    Load WI taxonomy information from a .json file.  Stores information in the global
-    dicts [taxonomy_string_to_taxonomy_info], [binomial_name_to_taxonomy_info], and
-    [common_name_to_taxonomy_info].
-
-    Args:
-        taxonomy_file (str): .json file containing mappings from the short taxonomy strings
-            to the longer strings with GUID and common name, see example below.
-        force_init (bool, optional): if the output dicts already exist, should we
-            re-initialize anyway?
-        encoding (str, optional): character encoding to use when opening the .json file
-    """
-
-    if encoding is None:
-        encoding = 'cp1252'
-
-    global taxonomy_string_to_taxonomy_info
-    global binomial_name_to_taxonomy_info
-    global common_name_to_taxonomy_info
-
-    if (taxonomy_string_to_taxonomy_info is not None) and (not force_init):
-        return
-
-    """
-    Taxonomy keys are taxonomy strings, e.g.:
-
-    'mammalia;cetartiodactyla;cervidae;odocoileus;virginianus'
-
-    Taxonomy values are extended strings w/Taxon IDs and common names, e.g.:
-
-    '5c7ce479-8a45-40b3-ae21-7c97dfae22f5;mammalia;cetartiodactyla;cervidae;odocoileus;virginianus;white-tailed deer'
-    """
-
-    with open(taxonomy_file,encoding=encoding,errors='ignore') as f:
-        taxonomy_table = json.load(f,strict=False)
-
-    # Right now I'm punting on some unusual-character issues, but here is some scrap that
-    # might help address this in the future
-    if False:
-        import codecs
-        with codecs.open(taxonomy_file,'r',encoding=encoding,errors='ignore') as f:
-            s = f.read()
-        import unicodedata
-        s = unicodedata.normalize('NFKD', s).encode('ascii', 'ignore')
-        taxonomy_table = json.loads(s,strict=False)
-
-    taxonomy_string_to_taxonomy_info = {}
-    binomial_name_to_taxonomy_info = {}
-    common_name_to_taxonomy_info = {}
-
-    # taxonomy_string = next(iter(taxonomy_table.keys()))
-    for taxonomy_string in taxonomy_table.keys():
-
-        taxonomy_string = taxonomy_string.lower()
-
-        taxon_info = {}
-        extended_string = taxonomy_table[taxonomy_string]
-        tokens = extended_string.split(';')
-        assert len(tokens) == 7
-        taxon_info['taxon_id'] = tokens[0]
-        assert len(taxon_info['taxon_id']) == 36
-        taxon_info['kingdom'] = 'animal'
-        taxon_info['phylum'] = 'chordata'
-        taxon_info['class'] = tokens[1]
-        taxon_info['order'] = tokens[2]
-        taxon_info['family'] = tokens[3]
-        taxon_info['genus'] = tokens[4]
-        taxon_info['species'] = tokens[5]
-        taxon_info['common_name'] = tokens[6]
-
-        if taxon_info['common_name'] != '':
-            common_name_to_taxonomy_info[taxon_info['common_name']] = taxon_info
-
-        taxonomy_string_to_taxonomy_info[taxonomy_string] = taxon_info
-
-        binomial_name = None
-        if len(tokens[4]) > 0 and len(tokens[5]) > 0:
-            # strip(), but don't remove spaces from the species name;
-            # subspecies are separated with a space, e.g. canis;lupus dingo
-            binomial_name = tokens[4].strip() + ' ' + tokens[5].strip()
-        elif len(tokens[4]) > 0:
-            binomial_name = tokens[4].strip()
-        elif len(tokens[3]) > 0:
-            binomial_name = tokens[3].strip()
-        elif len(tokens[2]) > 0:
-            binomial_name = tokens[2].strip()
-        elif len(tokens[1]) > 0:
-            binomial_name = tokens[1].strip()
-        if binomial_name is None:
-            # print('Warning: no binomial name for {}'.format(taxonomy_string))
-            pass
-        else:
-            binomial_name_to_taxonomy_info[binomial_name] = taxon_info
-
-    print('Created {} records in taxonomy_string_to_taxonomy_info'.format(len(taxonomy_string_to_taxonomy_info)))
-    print('Created {} records in common_name_to_taxonomy_info'.format(len(common_name_to_taxonomy_info)))
-
-# ...def initialize_taxonomy_info(...)
-
-
-def _parse_code_list(codes):
-    """
-    Turn a list of country or state codes in string, delimited string, or list format
-    into a list.  Also does basic validity checking.
-    """
-
-    if not isinstance(codes,list):
-
-        assert isinstance(codes,str)
-
-        codes = codes.strip()
-
-        # This is just a single codes
-        if ',' not in codes:
-            codes = [codes]
-        else:
-            codes = codes.split(',')
-        codes = [c.strip() for c in codes]
-
-    assert isinstance(codes,list)
-
-    codes = [c.upper().strip() for c in codes]
-
-    for c in codes:
-        assert len(c) in (2,3)
-
-    return codes
-
-
-def _generate_csv_rows_to_block_all_countries_except(
-        species_string,
-        block_except_list):
-    """
-    Generate rows in the format expected by geofence_fixes.csv, representing a list of
-    allow and block rules to block all countries currently allowed for this species
-    except [allow_countries], and add allow rules these countries.
-    """
-
-    assert is_valid_taxonomy_string(species_string), \
-        '{} is not a valid taxonomy string'.format(species_string)
-
-    global taxonomy_string_to_taxonomy_info
-    global binomial_name_to_taxonomy_info
-    global common_name_to_taxonomy_info
-
-    assert taxonomy_string_to_geofencing_rules is not None, \
-        'Initialize geofencing prior to species lookup'
-    assert taxonomy_string_to_taxonomy_info is not None, \
-        'Initialize taxonomy lookup prior to species lookup'
-
-    geofencing_rules_this_species = \
-        taxonomy_string_to_geofencing_rules[species_string]
-
-    allowed_countries = []
-    if 'allow' in geofencing_rules_this_species:
-        allowed_countries.extend(geofencing_rules_this_species['allow'])
-
-    blocked_countries = []
-    if 'block' in geofencing_rules_this_species:
-        blocked_countries.extend(geofencing_rules_this_species['block'])
-
-    block_except_list = _parse_code_list(block_except_list)
-
-    countries_to_block = []
-    countries_to_allow = []
-
-    # country = allowed_countries[0]
-    for country in allowed_countries:
-        if country not in block_except_list and country not in blocked_countries:
-            countries_to_block.append(country)
-
-    for country in block_except_list:
-        if country in blocked_countries:
-            raise ValueError("I can't allow a country that has already been blocked")
-        if country not in allowed_countries:
-            countries_to_allow.append(country)
-
-    rows = generate_csv_rows_for_species(species_string,
-                                         allow_countries=countries_to_allow,
-                                         block_countries=countries_to_block)
-
-    return rows
-
-# ...def _generate_csv_rows_to_block_all_countries_except(...)
-
-
-def generate_csv_rows_for_species(species_string,
-                                  allow_countries=None,
-                                  block_countries=None,
-                                  allow_states=None,
-                                  block_states=None,
-                                  blockexcept_countries=None):
-    """
-    Generate rows in the format expected by geofence_fixes.csv, representing a list of
-    allow and/or block rules for the specified species and countries/states.  Does not check
-    that the rules make sense; e.g. nothing will stop you in this function from both allowing
-    and blocking a country.
-
-    Args:
-        species_string (str): five-token string in semicolon-delimited WI taxonomy format
-        allow_countries (optional, list or str): three-letter country codes, list of
-            country codes, or comma-separated list of country codes to allow
-        block_countries (optional, list or str): three-letter country codes, list of
-            country codes, or comma-separated list of country codes to block
-        allow_states (optional, list or str): two-letter state codes, list of
-            state codes, or comma-separated list of state codes to allow
-        block_states (optional, list or str): two-letter state code, list of
-            state codes, or comma-separated list of state codes to block
-
-    Returns:
-        list of str: lines ready to be pasted into geofence_fixes.csv
-    """
-
-    assert is_valid_taxonomy_string(species_string), \
-        '{} is not a valid taxonomy string'.format(species_string)
-
-    lines = []
-
-    if allow_countries is not None:
-        allow_countries = _parse_code_list(allow_countries)
-        for country in allow_countries:
-            lines.append(species_string + ',allow,' + country + ',')
-
-    if block_countries is not None:
-        block_countries = _parse_code_list(block_countries)
-        for country in block_countries:
-            lines.append(species_string + ',block,' + country + ',')
-
-    if allow_states is not None:
-        allow_states = _parse_code_list(allow_states)
-        for state in allow_states:
-            lines.append(species_string + ',allow,USA,' + state)
-
-    if block_states is not None:
-        block_states = _parse_code_list(block_states)
-        for state in block_states:
-            lines.append(species_string + ',block,USA,' + state)
-
-    return lines
-
-# ...def generate_csv_rows_for_species(...)
-
-
-def initialize_geofencing(geofencing_file,country_code_file,force_init=False):
-    """
-    Load geofencing information from a .json file, and country code mappings from
-    a .csv file.  Stores results in the global tables [taxonomy_string_to_geofencing_rules],
-    [country_to_country_code], and [country_code_to_country].
-
-    Args:
-        geofencing_file (str): .json file with geofencing rules
-        country_code_file (str): .csv file with country code mappings, in columns
-            called "name" and "alpha-3", e.g. from
-            https://github.com/lukes/ISO-3166-Countries-with-Regional-Codes/blob/master/all/all.csv
-        force_init (bool, optional): if the output dicts already exist, should we
-            re-initialize anyway?
-    """
-
-    global taxonomy_string_to_geofencing_rules
-    global country_to_country_code
-    global country_code_to_country
-
-    if (country_to_country_code is not None) and \
-        (country_code_to_country is not None) and \
-        (taxonomy_string_to_geofencing_rules is not None) and \
-        (not force_init):
-        return
-
-    # Read country code information
-    country_code_df = pd.read_csv(country_code_file)
-    country_to_country_code = {}
-    country_code_to_country = {}
-    for i_row,row in country_code_df.iterrows():
-        country_to_country_code[row['name'].lower()] = row['alpha-3'].upper()
-        country_code_to_country[row['alpha-3'].upper()] = row['name'].lower()
-
-    # Read geofencing information
-    with open(geofencing_file,'r',encoding='utf-8') as f:
-        taxonomy_string_to_geofencing_rules = json.load(f)
-
-    """
-    Geofencing keys are taxonomy strings, e.g.:
-
-    'mammalia;cetartiodactyla;cervidae;odocoileus;virginianus'
-
-    Geofencing values are tables mapping allow/block to country codes, optionally including region/state codes, e.g.:
-
-    {'allow': {
-      'ALA': [],
-      'ARG': [],
-      ...
-      'SUR': [],
-      'TTO': [],
-      'USA': ['AL',
-       'AR',
-       'AZ',
-       ...
-    }
-    """
-
-    # Validate
-
-    # species_string = next(iter(taxonomy_string_to_geofencing_rules.keys()))
-    for species_string in taxonomy_string_to_geofencing_rules.keys():
-
-        species_rules = taxonomy_string_to_geofencing_rules[species_string]
-
-        if len(species_rules.keys()) > 1:
-            print('Warning: taxon {} has both allow and block rules'.format(species_string))
-
-        for rule_type in species_rules.keys():
-
-            assert rule_type in ('allow','block')
-            all_country_rules_this_species = species_rules[rule_type]
-
-            for country_code in all_country_rules_this_species.keys():
-                assert country_code in country_code_to_country
-                region_rules = all_country_rules_this_species[country_code]
-                # Right now we only have regional rules for the USA; these may be part of
-                # allow or block rules.
-                if len(region_rules) > 0:
-                    assert country_code == 'USA'
-
-    # ...for each species
-
-# ...def initialize_geofencing(...)
-
-
-def _species_string_to_canonical_species_string(species):
-    """
-    Convert a string that may be a 5-token species string, a binomial name,
-    or a common name into a 5-token species string, using taxonomic lookup.
-    """
-
-    global taxonomy_string_to_taxonomy_info
-    global binomial_name_to_taxonomy_info
-    global common_name_to_taxonomy_info
-
-    assert taxonomy_string_to_geofencing_rules is not None, \
-        'Initialize geofencing prior to species lookup'
-    assert taxonomy_string_to_taxonomy_info is not None, \
-        'Initialize taxonomy lookup prior to species lookup'
-
-    species = species.lower()
-
-    # Turn "species" into a taxonomy string
-
-    # If this is already a taxonomy string...
-    if len(species.split(';')) == 5:
-        taxonomy_string = species
-    # If this is a common name...
-    elif species in common_name_to_taxonomy_info:
-        taxonomy_info = common_name_to_taxonomy_info[species]
-        taxonomy_string = taxonomy_info_to_taxonomy_string(taxonomy_info)
-    # If this is a binomial name...
-    elif (species in binomial_name_to_taxonomy_info):
-        taxonomy_info = binomial_name_to_taxonomy_info[species]
-        taxonomy_string = taxonomy_info_to_taxonomy_string(taxonomy_info)
-    else:
-        raise ValueError('Could not find taxonomic information for {}'.format(species))
-
-    return taxonomy_string
-
-
-def species_allowed_in_country(species,country,state=None,return_status=False):
-    """
-    Determines whether [species] is allowed in [country], according to
-    already-initialized geofencing rules.
-
-    Args:
-        species (str): can be a common name, a binomial name, or a species string
-        country (str): country name or three-letter code
-        state (str, optional): two-letter US state code
-        return_status (bool, optional): by default, this function returns a bool;
-            if you want to know *why* [species] is allowed/not allowed, settings
-            return_status to True will return additional information.
-
-    Returns:
-        bool or str: typically returns True if [species] is allowed in [country], else
-        False.  Returns a more detailed string if return_status is set.
-    """
-
-    global taxonomy_string_to_taxonomy_info
-    global binomial_name_to_taxonomy_info
-    global common_name_to_taxonomy_info
-
-    assert taxonomy_string_to_geofencing_rules is not None, \
-        'Initialize geofencing prior to species lookup'
-    assert taxonomy_string_to_taxonomy_info is not None, \
-        'Initialize taxonomy lookup prior to species lookup'
-
-    taxonomy_string = _species_string_to_canonical_species_string(species)
-
-    # Normalize [state]
-
-    if state is not None:
-        state = state.upper()
-        assert len(state) == 2
-
-    # Turn "country" into a country code
-
-    if len(country) == 3:
-        assert country.upper() in country_code_to_country
-        country = country.upper()
-    else:
-        assert country.lower() in country_to_country_code
-        country = country_to_country_code[country.lower()]
-
-    country_code = country.upper()
-
-    # Species with no rules are allowed everywhere
-    if taxonomy_string not in taxonomy_string_to_geofencing_rules:
-        status = 'allow_by_default'
-        if return_status:
-            return status
-        else:
-            return True
-
-    geofencing_rules_this_species = taxonomy_string_to_geofencing_rules[taxonomy_string]
-    allowed_countries = []
-    blocked_countries = []
-
-    rule_types_this_species = list(geofencing_rules_this_species.keys())
-    for rule_type in rule_types_this_species:
-        assert rule_type in ('allow','block')
-
-    if 'block' in rule_types_this_species:
-        blocked_countries = list(geofencing_rules_this_species['block'])
-    if 'allow' in rule_types_this_species:
-        allowed_countries = list(geofencing_rules_this_species['allow'])
-
-    status = None
-
-    # The convention is that block rules win over allow rules
-    if country_code in blocked_countries:
-        if country_code in allowed_countries:
-            status = 'blocked_over_allow'
-        else:
-            status = 'blocked'
-    elif country_code in allowed_countries:
-        status = 'allowed'
-    elif len(allowed_countries) > 0:
-        # The convention is that if allow rules exist, any country not on that list
-        # is blocked.
-        status = 'block_not_on_country_allow_list'
-    else:
-        # Only block rules exist for this species, and they don't include this country
-        assert len(blocked_countries) > 0
-        status = 'allow_not_on_block_list'
-
-    # Now let's see whether we have to deal with any regional rules.
-    #
-    # Right now regional rules only exist for the US.
-    if (country_code == 'USA') and ('USA' in geofencing_rules_this_species[rule_type]):
-
-        if state is None:
-
-            state_list = geofencing_rules_this_species[rule_type][country_code]
-            if len(state_list) > 0:
-                assert status.startswith('allow')
-                status = 'allow_no_state'
-
-        else:
-
-            state_list = geofencing_rules_this_species[rule_type][country_code]
-
-            if state in state_list:
-                # If the state is on the list, do what the list says
-                if rule_type == 'allow':
-                    status = 'allow_on_state_allow_list'
-                else:
-                    status = 'block_on_state_block_list'
-            else:
-                # If the state is not on the list, do the opposite of what the list says
-                if rule_type == 'allow':
-                    status = 'block_not_on_state_allow_list'
-                else:
-                    status = 'allow_not_on_state_block_list'
-
-    if return_status:
-        return status
-    else:
-        if status.startswith('allow'):
-            return True
-        else:
-            assert status.startswith('block')
-            return False
-
-# ...def species_allowed_in_country(...)
-
-
-def export_geofence_data_to_csv(csv_fn, include_common_names=True):
-    """
-    Converts the geofence .json representation into an equivalent .csv representation,
-    with one taxon per row and one region per column.  Empty values indicate non-allowed
-    combinations, positive numbers indicate allowed combinations.  Negative values
-    are reserved for specific non-allowed combinations.
-
-    Module-global geofence data should already have been initialized with
-    initialize_geofencing().
-
-    Args:
-        csv_fn (str): output .csv file
-        include_common_names (bool, optional): include a column for common names
-
-    Returns:
-        dataframe: the pandas representation of the csv output file
-    """
-
-    global taxonomy_string_to_geofencing_rules
-    global taxonomy_string_to_taxonomy_info
-
-    all_taxa = sorted(list(taxonomy_string_to_geofencing_rules.keys()))
-    print('Preparing geofencing export for {} taxa'.format(len(all_taxa)))
-
-    all_regions = set()
-
-    # taxon = all_taxa[0]
-    for taxon in all_taxa:
-
-        taxon_rules = taxonomy_string_to_geofencing_rules[taxon]
-        for rule_type in taxon_rules.keys():
-
-            assert rule_type in ('allow','block')
-            all_country_rules_this_species = taxon_rules[rule_type]
-
-            for country_code in all_country_rules_this_species.keys():
-                all_regions.add(country_code)
-                assert country_code in country_code_to_country
-                assert len(country_code) == 3
-                region_rules = all_country_rules_this_species[country_code]
-                if len(region_rules) > 0:
-                    assert country_code == 'USA'
-                    for region_name in region_rules:
-                        assert len(region_name) == 2
-                        assert isinstance(region_name,str)
-                        all_regions.add(country_code + ':' + region_name)
-
-    all_regions = sorted(list(all_regions))
-
-    print('Found {} regions'.format(len(all_regions)))
-
-    n_allowed = 0
-    df = pd.DataFrame(index=all_taxa,columns=all_regions)
-    # df = df.fillna(np.nan)
-
-    for taxon in tqdm(all_taxa):
-        for region in all_regions:
-            tokens = region.split(':')
-            country_code = tokens[0]
-            state_code = None
-            if len(tokens) > 1:
-                state_code = tokens[1]
-            allowed = species_allowed_in_country(species=taxon,
-                                                 country=country_code,
-                                                 state=state_code,
-                                                 return_status=False)
-            if allowed:
-                n_allowed += 1
-                df.loc[taxon,region] = 1
-
-        # ...for each region
-
-    # ...for each taxon
-
-    print('Allowed {} of {} combinations'.format(n_allowed,len(all_taxa)*len(all_regions)))
-
-    # Before saving, convert columns with numeric values to integers
-    for col in df.columns:
-        # Check whether each column has any non-NaN values that could be integers
-        if df[col].notna().any() and pd.to_numeric(df[col], errors='coerce').notna().any():
-            # Convert column to Int64 type (pandas nullable integer type)
-            df[col] = pd.to_numeric(df[col], errors='coerce').astype('Int64')
-
-    if include_common_names:
-        df.insert(loc=0,column='common_name',value='')
-        for taxon in all_taxa:
-            if taxon in taxonomy_string_to_taxonomy_info:
-                taxonomy_info = taxonomy_string_to_taxonomy_info[taxon]
-                common_name = taxonomy_info['common_name']
-                assert isinstance(common_name,str) and len(common_name) < 50
-                df.loc[taxon,'common_name'] = common_name
-
-    df.to_csv(csv_fn,index=True,header=True)
-
-# ...def export_geofence_data_to_csv(...)
-
-
-#%% Interactive driver(s)
-
-if False:
-
-    pass
-
-    #%% Shared cell to initialize geofencing and taxonomy information
-
-    from megadetector.utils.wi_utils import species_allowed_in_country # noqa
-    from megadetector.utils.wi_utils import initialize_geofencing, initialize_taxonomy_info # noqa
-    from megadetector.utils.wi_utils import _species_string_to_canonical_species_string # noqa
-    from megadetector.utils.wi_utils import generate_csv_rows_for_species # noqa
-    from megadetector.utils.wi_utils import _generate_csv_rows_to_block_all_countries_except # noqa
-
-    from megadetector.utils.wi_utils import taxonomy_string_to_geofencing_rules # noqa
-    from megadetector.utils.wi_utils import taxonomy_string_to_taxonomy_info # noqa
-    from megadetector.utils.wi_utils import common_name_to_taxonomy_info # noqa
-    from megadetector.utils.wi_utils import binomial_name_to_taxonomy_info # noqa
-    from megadetector.utils.wi_utils import country_to_country_code # noqa
-    from megadetector.utils.wi_utils import country_code_to_country # noqa
-
-    model_base = os.path.expanduser('~/models/speciesnet')
-    geofencing_file = os.path.join(model_base,'crop','geofence_release.2025.02.27.0702.json')
-    country_code_file = os.path.join(model_base,'country-codes.csv')
-    # encoding = 'cp1252'; taxonomy_file = r'g:\temp\taxonomy_mapping-' + encoding + '.json'
-    encoding = None; taxonomy_file = os.path.join(model_base,'taxonomy_mapping.json')
-
-    initialize_geofencing(geofencing_file, country_code_file, force_init=True)
-    initialize_taxonomy_info(taxonomy_file, force_init=True, encoding=encoding)
-
-
-    #%% Generate a block-except list
-
-    block_except_list = 'ALB,AND,ARM,AUT,AZE,BEL,BGR,BIH,BLR,CHE,CYP,CZE,DEU,DNK,ESP,EST,FIN,FRA,GBR,GEO,GRC,HRV,HUN,IRL,IRN,IRQ,ISL,ISR,ITA,KAZ,LIE,LTU,LUX,LVA,MDA,MKD,MLT,MNE,NLD,NOR,POL,PRT,ROU,RUS,SMR,SRB,SVK,SVN,SWE,TUR,UKR,UZB'
-    species = 'eurasian badger'
-    species_string = _species_string_to_canonical_species_string(species)
-    rows = _generate_csv_rows_to_block_all_countries_except(species_string,block_except_list)
-
-    # import clipboard; clipboard.copy('\n'.join(rows))
-    print(rows)
-
-
-    #%% Generate an allow-list
-
-    taxon_name = 'potoroidae'
-    taxonomy_info = binomial_name_to_taxonomy_info[taxon_name]
-    taxonomy_string_short = taxonomy_info_to_taxonomy_string(taxonomy_info)
-    assert len(taxonomy_string_short.split(';')) == 5
-
-    generate_csv_rows_for_species(species_string=taxonomy_string_short,
-                                  allow_countries=['AUS'],
-                                  block_countries=None,
-                                  allow_states=None,
-                                  block_states=None,
-                                  blockexcept_countries=None)
-
-
-    #%% Test the effects of geofence changes
-
-    species = 'canis lupus dingo'
-    country = 'guatemala'
-    species_allowed_in_country(species,country,state=None,return_status=False)
-
-
-    #%% Geofencing lookups
-
-    # This can be a latin or common name
-    taxon = 'potoroidae'
-    # print(common_name_to_taxonomy_info[taxon])
-
-    # This can be a name or country code
-    country = 'AUS'
-    print(species_allowed_in_country(taxon, country))
-
-
-    #%% Bulk geofence lookups
-
-    if True:
-
-        # Make sure some Guatemalan species are allowed in Guatemala
-        all_species = [
-            'didelphis marsupialis',
-            'didelphis virginiana',
-            'dasypus novemcinctus',
-            'urocyon cinereoargenteus',
-            'nasua narica',
-            'eira barbara',
-            'conepatus semistriatus',
-            'leopardus wiedii',
-            'leopardus pardalis',
-            'puma concolor',
-            'panthera onca',
-            'tapirus bairdii',
-            'pecari tajacu',
-            'tayassu pecari',
-            'mazama temama',
-            'mazama pandora',
-            'odocoileus virginianus',
-            'dasyprocta punctata',
-            'tinamus major',
-            'crax rubra',
-            'meleagris ocellata',
-            'gulo gulo' # Consistency check; this species should be blocked
-            ]
-
-        country ='guatemala'
-        state = None
-
-    if True:
-
-        # Make sure some PNW species are allowed in the right states
-        all_species = \
-            ['Taxidea taxus',
-            'Martes americana',
-            'Ovis canadensis',
-            'Ursus americanus',
-            'Lynx rufus',
-            'Lynx canadensis',
-            'Puma concolor',
-            'Canis latrans',
-            'Cervus canadensis',
-            'Canis lupus',
-            'Ursus arctos',
-            'Marmota caligata',
-            'Alces alces',
-            'Oreamnos americanus',
-            'Odocoileus hemionus',
-            'Vulpes vulpes',
-            'Lepus americanus',
-            'Mephitis mephitis',
-            'Odocoileus virginianus',
-            'Marmota flaviventris',
-            'tapirus bairdii' # Consistency check; this species should be blocked
-            ]
-
-        all_species = [s.lower() for s in all_species]
-
-        country = 'USA'
-        state = 'WA'
-        # state = 'MT'
-
-    if True:
-
-        all_species = ['ammospermophilus harrisii']
-        country = 'USA'
-        state = 'CA'
-
-    for species in all_species:
-
-        taxonomy_info = binomial_name_to_taxonomy_info[species]
-        allowed = species_allowed_in_country(species, country, state=state, return_status=True)
-        state_string = ''
-        if state is not None:
-            state_string = ' ({})'.format(state)
-        print('{} ({}) for {}{}: {}'.format(taxonomy_info['common_name'],species,country,state_string,allowed))
+"""
+
+wi_utils.py
+
+Functions related to working with the WI insights platform, specifically for:
+
+* Retrieving images based on .csv downloads
+* Pushing results to the ProcessCVResponse() API (requires an API key)
+* Working with WI taxonomy records and geofencing data
+
+"""
+
+#%% Imports and constants
+
+import os
+import requests
+import json
+import tempfile
+import uuid
+
+import numpy as np
+import pandas as pd
+
+from copy import deepcopy
+from collections import defaultdict
+from multiprocessing.pool import Pool, ThreadPool
+from functools import partial
+from tqdm import tqdm
+
+from megadetector.utils.path_utils import insert_before_extension
+from megadetector.utils.path_utils import find_images
+
+from megadetector.utils.ct_utils import split_list_into_n_chunks
+from megadetector.utils.ct_utils import round_floats_in_nested_dict
+from megadetector.utils.ct_utils import is_list_sorted
+from megadetector.utils.ct_utils import invert_dictionary
+from megadetector.utils.ct_utils import sort_list_of_dicts_by_key
+from megadetector.utils.ct_utils import sort_dictionary_by_value
+
+from megadetector.postprocessing.validate_batch_results import \
+    validate_batch_results, ValidateBatchResultsOptions
+
+md_category_id_to_name = {'1':'animal','2':'person','3':'vehicle'}
+md_category_name_to_id = invert_dictionary(md_category_id_to_name)
+
+# Only used when pushing results directly to the platform via the API; any detections we want
+# to show in the UI should have at least this confidence value.
+min_md_output_confidence = 0.25
+
+# Fields expected to be present in a valid WI result
+wi_result_fields = ['wi_taxon_id','class','order','family','genus','species','common_name']
+
+
+#%% Miscellaneous WI support functions
+
+def is_valid_prediction_string(s):
+    """
+    Determine whether [s] is a valid WI prediction string.  Prediction strings look like:
+
+    '90d950db-2106-4bd9-a4c1-777604c3eada;mammalia;rodentia;;;;rodent'
+
+    Args:
+        s (str): the string to be tested for validity
+
+    Returns:
+        bool: True if this looks more or less like a WI prediction string
+    """
+
+    # Note to self... don't get tempted to remove spaces here; spaces are used
+    # to indicate subspecies.
+    return isinstance(s,str) and (len(s.split(';')) == 7) and (s == s.lower())
+
+
+def is_valid_taxonomy_string(s):
+    """
+    Determine whether [s] is a valid 5-token WI taxonomy string.  Taxonomy strings
+    look like:
+
+    'mammalia;rodentia;;;;rodent'
+    'mammalia;chordata;canidae;canis;lupus dingo'
+
+    Args:
+        s (str): the string to be tested for validity
+
+    Returns:
+        bool: True if this looks more or less like a WI taxonomy string
+    """
+    return isinstance(s,str) and (len(s.split(';')) == 5) and (s == s.lower())
+
+
+def clean_taxonomy_string(s):
+    """
+    If [s] is a seven-token prediction string, trim the GUID and common name to produce
+    a "clean" taxonomy string.  Else if [s] is a five-token string, return it.  Else error.
+
+    Args:
+        s (str): the seven- or five-token taxonomy/prediction string to clean
+
+    Returns:
+        str: the five-token taxonomy string
+    """
+
+    if is_valid_taxonomy_string(s):
+        return s
+    elif is_valid_prediction_string(s):
+        tokens = s.split(';')
+        assert len(tokens) == 7
+        return ';'.join(tokens[1:-1])
+    else:
+        raise ValueError('Invalid taxonomy string')
+
+
+taxonomy_level_names = \
+    ['non-taxonomic','kingdom','phylum','class','order','family','genus','species','subspecies']
+
+
+def taxonomy_level_to_string(k):
+    """
+    Maps taxonomy level indices (0 for kindgom, 1 for phylum, etc.) to strings.
+
+    Args:
+        k (int): taxonomy level index
+
+    Returns:
+        str: taxonomy level string
+    """
+
+    assert k >= 0 and k < len(taxonomy_level_names), \
+        'Illegal taxonomy level index {}'.format(k)
+
+    return taxonomy_level_names[k]
+
+
+def taxonomy_level_string_to_index(s):
+    """
+    Maps strings ('kingdom', 'species', etc.) to level indices.
+
+    Args:
+        s (str): taxonomy level string
+
+    Returns:
+        int: taxonomy level index
+    """
+
+    assert s in taxonomy_level_names, 'Unrecognized taxonomy level string {}'.format(s)
+    return taxonomy_level_names.index(s)
+
+
+def taxonomy_level_index(s):
+    """
+    Returns the taxonomy level up to which [s] is defined (0 for non-taxnomic, 1 for kingdom,
+    2 for phylum, etc.  Empty strings and non-taxonomic strings are treated as level 0.  1 and 2
+    will never be returned; "animal" doesn't look like other taxonomic strings, so here we treat
+    it as non-taxonomic.
+
+    Args:
+        s (str): 5-token or 7-token taxonomy string
+
+    Returns:
+        int: taxonomy level
+    """
+
+    if s in non_taxonomic_prediction_strings or s in non_taxonomic_prediction_short_strings:
+        return 0
+
+    tokens = s.split(';')
+    assert len(tokens) in (5,7)
+
+    if len(tokens) == 7:
+        tokens = tokens[1:-1]
+
+    if len(tokens[0]) == 0:
+        return 0
+    # WI taxonomy strings start at class, so we'll never return 1 (kingdom) or 2 (phylum)
+    elif len(tokens[1]) == 0:
+        return 3
+    elif len(tokens[2]) == 0:
+        return 4
+    elif len(tokens[3]) == 0:
+        return 5
+    elif len(tokens[4]) == 0:
+        return 6
+    # Subspecies are delimited with a space
+    elif ' ' not in tokens[4]:
+        return 7
+    else:
+        return 8
+
+
+def wi_result_to_prediction_string(r):
+    """
+    Convert the dict [r] - typically loaded from a row in a downloaded .csv file - to
+    a valid prediction string, e.g.:
+
+    1f689929-883d-4dae-958c-3d57ab5b6c16;;;;;;animal
+    90d950db-2106-4bd9-a4c1-777604c3eada;mammalia;rodentia;;;;rodent
+
+    Args:
+        r (dict): dict containing WI prediction information, with at least the fields
+            specified in wi_result_fields.
+
+    Returns:
+        str: the result in [r], as a semicolon-delimited prediction string
+    """
+
+    values = []
+    for field in wi_result_fields:
+        if isinstance(r[field],str):
+            values.append(r[field].lower())
+        else:
+            assert isinstance(r[field],float) and np.isnan(r[field])
+            values.append('')
+    s = ';'.join(values)
+    assert is_valid_prediction_string(s)
+    return s
+
+
+def compare_values(v0,v1):
+    """
+    Utility function for comparing two values when we want to return True if both
+    values are NaN.
+
+    Args:
+        v0 (object): the first value to compare
+        v1 (object): the second value to compare
+
+    Returns:
+        bool: True if v0 == v1, or if both v0 and v1 are NaN
+    """
+
+    if isinstance(v0,float) and isinstance(v1,float) and np.isnan(v0) and np.isnan(v1):
+        return True
+    return v0 == v1
+
+
+def record_is_unidentified(record):
+    """
+    A record is considered "unidentified" if the "identified by" field is either NaN or "computer vision"
+
+    Args:
+        record (dict): dict representing a WI result loaded from a .csv file, with at least the
+            field "identified_by"
+
+    Returns:
+        bool: True if the "identified_by" field is either NaN or a string indicating that this
+        record has not yet been human-reviewed.
+    """
+
+    identified_by = record['identified_by']
+    assert isinstance(identified_by,float) or isinstance(identified_by,str)
+    if isinstance(identified_by,float):
+        assert np.isnan(identified_by)
+        return True
+    else:
+        return identified_by == 'Computer vision'
+
+
+def record_lists_are_identical(records_0,records_1,verbose=False):
+    """
+    Takes two lists of records in the form returned by read_images_from_download_bundle and
+    determines whether they are the same.
+
+    Args:
+        records_0 (list of dict): the first list of records to compare
+        records_1 (list of dict): the second list of records to compare
+        verbose (bool, optional): enable additional debug output
+
+    Returns:
+        bool: True if the two lists are identical
+    """
+
+    if len(records_0) != len(records_1):
+        return False
+
+    # i_record = 0; record_0 = records_0[i_record]
+    for i_record,record_0 in enumerate(records_0):
+        record_1 = records_1[i_record]
+        assert set(record_0.keys()) == set(record_1.keys())
+        for k in record_0.keys():
+            if not compare_values(record_0[k],record_1[k]):
+                if verbose:
+                    print('Image ID: {} ({})\nRecord 0/{}: {}\nRecord 1/{}: {}'.format(
+                        record_0['image_id'],record_1['image_id'],
+                        k,record_0[k],k,record_1[k]))
+                return False
+
+    return True
+
+
+#%% Functions for managing WI downloads
+
+def read_sequences_from_download_bundle(download_folder):
+    """
+    Reads sequences.csv from [download_folder], returning a list of dicts.  This is a
+    thin wrapper around pd.read_csv, it's just here for future-proofing.
+
+    Args:
+        download_folder (str): a folder containing exactly one file called sequences.csv, typically
+            representing a Wildlife Insights download bundle.
+
+    Returns:
+        list of dict: a direct conversion of the .csv file to a list of dicts
+    """
+
+    print('Reading sequences from {}'.format(download_folder))
+
+    sequence_list_files = os.listdir(download_folder)
+    sequence_list_files = \
+        [fn for fn in sequence_list_files if fn == 'sequences.csv']
+    assert len(sequence_list_files) == 1, \
+        'Could not find sequences.csv in {}'.format(download_folder)
+
+    sequence_list_file = os.path.join(download_folder,sequence_list_files[0])
+
+    df = pd.read_csv(sequence_list_file)
+    sequence_records = df.to_dict('records')
+    return sequence_records
+
+
+def read_images_from_download_bundle(download_folder):
+    """
+    Reads all images.csv files from [download_folder], returns a dict mapping image IDs
+    to a list of dicts that describe each image.  It's a list of dicts rather than a single dict
+    because images may appear more than once.
+
+    Args:
+        download_folder (str): a folder containing one or more images.csv files, typically
+            representing a Wildlife Insights download bundle.
+
+    Returns:
+        dict: Maps image GUIDs to dicts with at least the following fields:
+            * project_id (int)
+            * deployment_id (str)
+            * image_id (str, should match the key)
+            * filename (str, the filename without path at the time of upload)
+            * location (str, starting with gs://)
+
+        May also contain classification fields: wi_taxon_id (str), species, etc.
+    """
+
+    print('Reading images from {}'.format(download_folder))
+
+    ##%% Find lists of images
+
+    image_list_files = os.listdir(download_folder)
+    image_list_files = \
+        [fn for fn in image_list_files if fn.startswith('images_') and fn.endswith('.csv')]
+    image_list_files = \
+        [os.path.join(download_folder,fn) for fn in image_list_files]
+    print('Found {} image list files'.format(len(image_list_files)))
+
+
+    ##%% Read lists of images by deployment
+
+    image_id_to_image_records = defaultdict(list)
+
+    # image_list_file = image_list_files[0]
+    for image_list_file in image_list_files:
+
+        print('Reading images from list file {}'.format(
+            os.path.basename(image_list_file)))
+
+        df = pd.read_csv(image_list_file)
+
+        # i_row = 0; row = df.iloc[i_row]
+        for i_row,row in tqdm(df.iterrows(),total=len(df)):
+
+            row_dict = row.to_dict()
+            image_id = row_dict['image_id']
+            image_id_to_image_records[image_id].append(row_dict)
+
+        # ...for each image
+
+    # ...for each list file
+
+    deployment_ids = set()
+    for image_id in image_id_to_image_records:
+        image_records = image_id_to_image_records[image_id]
+        for image_record in image_records:
+            deployment_ids.add(image_record['deployment_id'])
+
+    print('Found {} rows in {} deployments'.format(
+        len(image_id_to_image_records),
+        len(deployment_ids)))
+
+    return image_id_to_image_records
+
+
+def find_images_in_identify_tab(download_folder_with_identify,download_folder_excluding_identify):
+    """
+    Based on extracted download packages with and without the "exclude images in 'identify' tab
+    checkbox" checked, figure out which images are in the identify tab.  Returns a list of dicts (one
+    per image).
+
+    Args:
+        download_folder_with_identify (str): the folder containing the download bundle that
+            includes images from the "identify" tab
+        download_folder_excluding_identify (str): the folder containing the download bundle that
+            excludes images from the "identify" tab
+
+    Returns:
+        list of dict: list of image records that are present in the identify tab
+    """
+
+    ##%% Read data (~30 seconds)
+
+    image_id_to_image_records_with_identify = \
+        read_images_from_download_bundle(download_folder_with_identify)
+    image_id_to_image_records_excluding_identify = \
+        read_images_from_download_bundle(download_folder_excluding_identify)
+
+
+    ##%% Find images that have not been identified
+
+    all_image_ids_with_identify = set(image_id_to_image_records_with_identify.keys())
+    all_image_ids_excluding_identify = set(image_id_to_image_records_excluding_identify.keys())
+
+    image_ids_in_identify_tab = all_image_ids_with_identify.difference(all_image_ids_excluding_identify)
+
+    assert len(image_ids_in_identify_tab) == \
+        len(all_image_ids_with_identify) - len(all_image_ids_excluding_identify)
+
+    print('Found {} images with identify, {} in identify tab, {} excluding'.format(
+        len(all_image_ids_with_identify),
+        len(image_ids_in_identify_tab),
+        len(all_image_ids_excluding_identify)))
+
+    image_records_in_identify_tab = []
+    deployment_ids_for_downloaded_images = set()
+
+    for image_id in image_ids_in_identify_tab:
+        image_records_this_image = image_id_to_image_records_with_identify[image_id]
+        assert len(image_records_this_image) > 0
+        image_records_in_identify_tab.extend(image_records_this_image)
+        for image_record in image_records_this_image:
+            deployment_ids_for_downloaded_images.add(image_record['deployment_id'])
+
+    print('Found {} records for {} unique images in {} deployments'.format(
+        len(image_records_in_identify_tab),
+        len(image_ids_in_identify_tab),
+        len(deployment_ids_for_downloaded_images)))
+
+    return image_records_in_identify_tab
+
+# ...def find_images_in_identify_tab(...)
+
+
+def write_download_commands(image_records_to_download,
+                            download_dir_base,
+                            force_download=False,
+                            n_download_workers=25,
+                            download_command_file_base=None):
+    """
+    Given a list of dicts with at least the field 'location' (a gs:// URL), prepare a set of "gcloud
+    storage" commands to download images, and write those to a series of .sh scripts, along with one
+    .sh script that runs all the others and blocks.
+
+    gcloud commands will use relative paths.
+
+    image_records_to_download can also be a dict mapping IDs to lists of records.
+
+    Args:
+        image_records_to_download (list of dict): list of dicts with at least the field 'location'
+        download_dir_base (str): local destination folder
+        force_download (bool, optional): include gs commands even if the target file exists
+        n_download_workers (int, optional): number of scripts to write (that's our hacky way
+            of controlling parallelization)
+        download_command_file (str, optional): path of the .sh script we should write, defaults
+            to "download_wi_images.sh" in the destination folder
+    """
+
+    if isinstance(image_records_to_download,dict):
+
+        all_image_records = []
+        for k in image_records_to_download:
+            records_this_image = image_records_to_download[k]
+            all_image_records.extend(records_this_image)
+        return write_download_commands(all_image_records,
+                                       download_dir_base=download_dir_base,
+                                       force_download=force_download,
+                                       n_download_workers=n_download_workers,
+                                       download_command_file_base=download_command_file_base)
+
+    ##%% Make list of gcloud storage commands
+
+    if download_command_file_base is None:
+        download_command_file_base = os.path.join(download_dir_base,'download_wi_images.sh')
+
+    commands = []
+    skipped_urls = []
+    downloaded_urls = set()
+
+    # image_record = image_records_to_download[0]
+    for image_record in tqdm(image_records_to_download):
+
+        url = image_record['location']
+        if url in downloaded_urls:
+            continue
+
+        assert url.startswith('gs://')
+
+        relative_path = url.replace('gs://','')
+        abs_path = os.path.join(download_dir_base,relative_path)
+
+        # Skip files that already exist
+        if (not force_download) and (os.path.isfile(abs_path)):
+            skipped_urls.append(url)
+            continue
+
+        # command = 'gsutil cp "{}" "./{}"'.format(url,relative_path)
+        command = 'gcloud storage cp --no-clobber "{}" "./{}"'.format(url,relative_path)
+        commands.append(command)
+
+    print('Generated {} commands for {} image records'.format(
+        len(commands),len(image_records_to_download)))
+
+    print('Skipped {} URLs'.format(len(skipped_urls)))
+
+
+    ##%% Write those commands out to n .sh files
+
+    commands_by_script = split_list_into_n_chunks(commands,n_download_workers)
+
+    local_download_commands = []
+
+    output_dir = os.path.dirname(download_command_file_base)
+    os.makedirs(output_dir,exist_ok=True)
+
+    # Write out the download script for each chunk
+    # i_script = 0
+    for i_script in range(0,n_download_workers):
+        download_command_file = insert_before_extension(download_command_file_base,str(i_script).zfill(2))
+        local_download_commands.append(os.path.basename(download_command_file))
+        with open(download_command_file,'w',newline='\n') as f:
+            for command in commands_by_script[i_script]:
+                f.write(command + '\n')
+
+    # Write out the main download script
+    with open(download_command_file_base,'w',newline='\n') as f:
+        for local_download_command in local_download_commands:
+            f.write('./' + local_download_command + ' &\n')
+        f.write('wait\n')
+        f.write('echo done\n')
+
+# ...def write_download_commands(...)
+
+
+#%% Functions and constants related to pushing results to the DB
+
+# Sample payload for validation
+sample_update_payload = {
+
+    "predictions": [
+        {
+          "project_id": "1234",
+          "ignore_data_file_checks": True,
+          "prediction": "f1856211-cfb7-4a5b-9158-c0f72fd09ee6;;;;;;blank",
+          "prediction_score": 0.81218224763870239,
+            "classifications": {
+                "classes": [
+                    "f1856211-cfb7-4a5b-9158-c0f72fd09ee6;;;;;;blank",
+                    "b1352069-a39c-4a84-a949-60044271c0c1;aves;;;;;bird",
+                    "90d950db-2106-4bd9-a4c1-777604c3eada;mammalia;rodentia;;;;rodent",
+                    "f2d233e3-80e3-433d-9687-e29ecc7a467a;mammalia;;;;;mammal",
+                    "ac068717-6079-4aec-a5ab-99e8d14da40b;mammalia;rodentia;sciuridae;dremomys;rufigenis;red-cheeked squirrel"
+                ],
+                "scores": [
+                    0.81218224763870239,
+                    0.1096673980355263,
+                    0.02707692421972752,
+                    0.00771023565903306,
+                    0.0049269795417785636
+                ]
+            },
+            "detections": [
+                {
+                    "category": "1",
+                    "label": "animal",
+                    "conf": 0.181,
+                    "bbox": [
+                        0.02421,
+                        0.35823999999999989,
+                        0.051560000000000009,
+                        0.070826666666666746
+                    ]
+                }
+            ],
+            "model_version": "3.1.2",
+            "prediction_source": "manual_update",
+            "data_file_id": "2ea1d2b2-7f84-43f9-af1f-8be0e69c7015"
+        }
+    ]
+}
+
+blank_prediction_string = 'f1856211-cfb7-4a5b-9158-c0f72fd09ee6;;;;;;blank'
+no_cv_result_prediction_string = 'f2efdae9-efb8-48fb-8a91-eccf79ab4ffb;no cv result;no cv result;no cv result;no cv result;no cv result;no cv result'
+animal_prediction_string = '1f689929-883d-4dae-958c-3d57ab5b6c16;;;;;;animal'
+human_prediction_string = '990ae9dd-7a59-4344-afcb-1b7b21368000;mammalia;primates;hominidae;homo;sapiens;human'
+vehicle_prediction_string = 'e2895ed5-780b-48f6-8a11-9e27cb594511;;;;;;vehicle'
+
+non_taxonomic_prediction_strings = [blank_prediction_string,
+                                    no_cv_result_prediction_string,
+                                    animal_prediction_string,
+                                    vehicle_prediction_string]
+
+non_taxonomic_prediction_short_strings = [';'.join(s.split(';')[1:-1]) for s in \
+                                          non_taxonomic_prediction_strings]
+
+
+process_cv_response_url = 'https://placeholder'
+
+
+def prepare_data_update_auth_headers(auth_token_file):
+    """
+    Read the authorization token from a text file and prepare http headers.
+
+    Args:
+        auth_token_file (str): a single-line text file containing a write-enabled
+        API token.
+
+    Returns:
+        dict: http headers, with fields 'Authorization' and 'Content-Type'
+    """
+
+    with open(auth_token_file,'r') as f:
+        auth_token = f.read()
+
+    headers = {
+        'Authorization': 'Bearer ' + auth_token,
+        'Content-Type': 'application/json'
+    }
+
+    return headers
+
+
+def push_results_for_images(payload,
+                            headers,
+                            url=process_cv_response_url,
+                            verbose=False):
+    """
+    Push results for one or more images represented in [payload] to the
+    process_cv_response API, to write to the WI DB.
+
+    Args:
+        payload (dict): payload to upload to the API
+        headers (dict): authorization headers, see prepare_data_update_auth_headers
+        url (str, optional): API URL
+        verbose (bool, optional): enable additional debug output
+
+    Return:
+        int: response status code
+    """
+
+    if verbose:
+        print('Sending header {} to URL {}'.format(
+            headers,url))
+
+    response = requests.post(url, headers=headers, json=payload)
+
+    # Check the response status code
+    if response.status_code in (200,201):
+        if verbose:
+            print('Successfully pushed results for {} images'.format(len(payload['predictions'])))
+            print(response.headers)
+            print(str(response))
+    else:
+        print(f'Error: {response.status_code} {response.text}')
+
+    return response.status_code
+
+
+def parallel_push_results_for_images(payloads,
+                                     headers,
+                                     url=process_cv_response_url,
+                                     verbose=False,
+                                     pool_type='thread',
+                                     n_workers=10):
+    """
+    Push results for the list of payloads in [payloads] to the process_cv_response API,
+    parallelized over multiple workers.
+
+    Args:
+        payloads (list of dict): payloads to upload to the API
+        headers (dict): authorization headers, see prepare_data_update_auth_headers
+        url (str, optional): API URL
+        verbose (bool, optional): enable additional debug output
+        pool_type (str, optional): 'thread' or 'process'
+        n_workers (int, optional): number of parallel workers
+
+    Returns:
+        list of int: list of http response codes, one per payload
+    """
+
+    if n_workers == 1:
+
+        results = []
+        for payload in payloads:
+            results.append(push_results_for_images(payload,
+                                                   headers=headers,
+                                                   url=url,
+                                                   verbose=verbose))
+        return results
+
+    else:
+
+        assert pool_type in ('thread','process')
+
+        try:
+            if pool_type == 'thread':
+                pool_string = 'thread'
+                pool = ThreadPool(n_workers)
+            else:
+                pool_string = 'process'
+                pool = Pool(n_workers)
+    
+            print('Created a {} pool of {} workers'.format(
+                pool_string,n_workers))
+        
+            results = list(tqdm(pool.imap(
+                partial(push_results_for_images,headers=headers,url=url,verbose=verbose),payloads), 
+                total=len(payloads)))
+        finally:
+            pool.close()
+            pool.join()
+            print("Pool closed and joined for WI result uploads")
+
+        assert len(results) == len(payloads)
+        return results
+
+
+def generate_payload_with_replacement_detections(wi_result,
+                                                 detections,
+                                                 prediction_score=0.9,
+                                                 model_version='3.1.2',
+                                                 prediction_source='manual_update'):
+    """
+    Generate a payload for a single image that keeps the classifications from
+    [wi_result], but replaces the detections with the MD-formatted list [detections].
+
+    Args:
+        wi_result (dict): dict representing a WI prediction result, with at least the
+            fields in the constant wi_result_fields
+        detections (list): list of WI-formatted detection dicts (with fields ['conf'] and ['category'])
+        prediction_score (float, optional): confidence value to use for the combined prediction
+        model_version (str, optional): model version string to include in the payload
+        prediction_source (str, optional): prediction source string to include in the payload
+
+    Returns:
+        dict: dictionary suitable for uploading via push_results_for_images
+    """
+
+    payload_detections = []
+
+    # detection = detections[0]
+    for detection in detections:
+        detection_out = detection.copy()
+        detection_out['label'] = md_category_id_to_name[detection['category']]
+        if detection_out['conf'] < min_md_output_confidence:
+            detection_out['conf'] = min_md_output_confidence
+        payload_detections.append(detection_out)
+
+    prediction_string = wi_result_to_prediction_string(wi_result)
+
+    prediction = {}
+    prediction['ignore_data_file_checks']  = True
+    prediction['prediction'] = prediction_string
+    prediction['prediction_score'] = prediction_score
+
+    classifications = {}
+    classifications['classes'] = [prediction_string]
+    classifications['scores'] = [prediction_score]
+
+    prediction['classifications'] = classifications
+    prediction['detections'] = payload_detections
+    prediction['model_version'] = model_version
+    prediction['prediction_source'] = prediction_source
+    prediction['data_file_id'] = wi_result['image_id']
+    prediction['project_id'] = str(wi_result['project_id'])
+    payload = {}
+    payload['predictions'] = [prediction]
+
+    return payload
+
+
+def generate_blank_prediction_payload(data_file_id,
+                                      project_id,
+                                      blank_confidence=0.9,
+                                      model_version='3.1.2',
+                                      prediction_source='manual_update'):
+    """
+    Generate a payload that will set a single image to the blank classification, with
+    no detections.  Suitable for upload via push_results_for_images.
+
+    Args:
+        data_file_id (str): unique identifier for this image used in the WI DB
+        project_id (int): WI project ID
+        blank_confidence (float, optional): confidence value to associate with this
+            prediction
+        model_version (str, optional): model version string to include in the payload
+        prediction_source (str, optional): prediction source string to include in the payload
+
+    Returns:
+        dict: dictionary suitable for uploading via push_results_for_images
+    """
+
+    prediction = {}
+    prediction['ignore_data_file_checks']  = True
+    prediction['prediction'] = blank_prediction_string
+    prediction['prediction_score'] = blank_confidence
+    prediction['classifications'] = {}
+    prediction['classifications']['classes'] = [blank_prediction_string]
+    prediction['classifications']['scores'] = [blank_confidence]
+    prediction['detections'] = []
+    prediction['model_version'] = model_version
+    prediction['prediction_source'] = prediction_source
+    prediction['data_file_id'] = data_file_id
+    prediction['project_id'] = project_id
+    payload = {}
+    payload['predictions'] = [prediction]
+
+    return payload
+
+
+def generate_no_cv_result_payload(data_file_id,
+                                  project_id,
+                                  no_cv_confidence=0.9,
+                                  model_version='3.1.2',
+                                  prediction_source='manual_update'):
+    """
+    Generate a payload that will set a single image to the blank classification, with
+    no detections.  Suitable for uploading via push_results_for_images.
+
+    Args:
+        data_file_id (str): unique identifier for this image used in the WI DB
+        project_id (int): WI project ID
+        no_cv_confidence (float, optional): confidence value to associate with this
+            prediction
+        model_version (str, optional): model version string to include in the payload
+        prediction_source (str, optional): prediction source string to include in the payload
+
+    Returns:
+        dict: dictionary suitable for uploading via push_results_for_images
+    """
+
+    prediction = {}
+    prediction['ignore_data_file_checks']  = True
+    prediction['prediction'] = no_cv_result_prediction_string
+    prediction['prediction_score'] = no_cv_confidence
+    prediction['classifications'] = {}
+    prediction['classifications']['classes'] = [no_cv_result_prediction_string]
+    prediction['classifications']['scores'] = [no_cv_confidence]
+    prediction['detections'] = []
+    prediction['model_version'] = model_version
+    prediction['prediction_source'] = prediction_source
+    prediction['data_file_id'] = data_file_id
+    prediction['project_id'] = project_id
+    payload = {}
+    payload['predictions'] = [prediction]
+
+    return payload
+
+
+def generate_payload_for_prediction_string(data_file_id,
+                                           project_id,
+                                           prediction_string,
+                                           prediction_confidence=0.8,
+                                           detections=None,
+                                           model_version='3.1.2',
+                                           prediction_source='manual_update'):
+    """
+    Generate a payload that will set a single image to a particular prediction, optionally
+    including detections.  Suitable for uploading via push_results_for_images.
+
+    Args:
+        data_file_id (str): unique identifier for this image used in the WI DB
+        project_id (int): WI project ID
+        prediction_string (str): WI-formatted prediction string to include in the payload
+        prediction_confidence (float, optional): confidence value to associate with this
+            prediction
+        detections (list, optional): list of MD-formatted detection dicts, with fields
+            ['category'] and 'conf'
+        model_version (str, optional): model version string to include in the payload
+        prediction_source (str, optional): prediction source string to include in the payload
+
+
+    Returns:
+        dict: dictionary suitable for uploading via push_results_for_images
+    """
+
+    assert is_valid_prediction_string(prediction_string), \
+        'Invalid prediction string: {}'.format(prediction_string)
+
+    payload_detections = []
+
+    if detections is not None:
+        # detection = detections[0]
+        for detection in detections:
+            detection_out = detection.copy()
+            detection_out['label'] = md_category_id_to_name[detection['category']]
+            if detection_out['conf'] < min_md_output_confidence:
+                detection_out['conf'] = min_md_output_confidence
+            payload_detections.append(detection_out)
+
+    prediction = {}
+    prediction['ignore_data_file_checks']  = True
+    prediction['prediction'] = prediction_string
+    prediction['prediction_score'] = prediction_confidence
+    prediction['classifications'] = {}
+    prediction['classifications']['classes'] = [prediction_string]
+    prediction['classifications']['scores'] = [prediction_confidence]
+    prediction['detections'] = payload_detections
+    prediction['model_version'] = model_version
+    prediction['prediction_source'] = prediction_source
+    prediction['data_file_id'] = data_file_id
+    prediction['project_id'] = project_id
+
+    payload = {}
+    payload['predictions'] = [prediction]
+
+    return payload
+
+
+def validate_payload(payload):
+    """
+    Verifies that the dict [payload] is compatible with the ProcessCVResponse() API.  Throws an
+    error if [payload] is invalid.
+
+    Args:
+        payload (dict): payload in the format expected by push_results_for_images.
+
+    Returns:
+        bool: successful validation; this is just future-proofing, currently never returns False
+    """
+
+    assert isinstance(payload,dict)
+    assert len(payload.keys()) == 1 and 'predictions' in payload
+
+    # prediction = payload['predictions'][0]
+    for prediction in payload['predictions']:
+
+        assert 'project_id' in prediction
+        if not isinstance(prediction['project_id'],int):
+            _ = int(prediction['project_id'])
+        assert 'ignore_data_file_checks' in prediction and \
+            isinstance(prediction['ignore_data_file_checks'],bool)
+        assert 'prediction' in prediction and \
+            isinstance(prediction['prediction'],str) and \
+            len(prediction['prediction'].split(';')) == 7
+        assert 'prediction_score' in prediction and \
+            isinstance(prediction['prediction_score'],float)
+        assert 'model_version' in prediction and \
+            isinstance(prediction['model_version'],str)
+        assert 'data_file_id' in prediction and \
+            isinstance(prediction['data_file_id'],str) and \
+            len(prediction['data_file_id']) == 36
+        assert 'classifications' in prediction and \
+            isinstance(prediction['classifications'],dict)
+        classifications = prediction['classifications']
+        assert 'classes' in classifications and isinstance(classifications['classes'],list)
+        assert 'scores' in classifications and isinstance(classifications['scores'],list)
+        assert len(classifications['classes']) == len(classifications['scores'])
+        for c in classifications['classes']:
+            assert is_valid_prediction_string(c)
+        for score in classifications['scores']:
+            assert isinstance(score,float) and score >= 0 and score <= 1.0
+        assert 'detections' in prediction and isinstance(prediction['detections'],list)
+
+        for detection in prediction['detections']:
+
+            assert isinstance(detection,dict)
+            assert 'category' in detection and detection['category'] in ('1','2','3')
+            assert 'label' in detection and detection['label'] in ('animal','person','vehicle')
+            assert 'conf' in detection and \
+                isinstance(detection['conf'],float) and \
+                detection['conf'] >= 0 and detection['conf'] <= 1.0
+            assert 'bbox' in detection and \
+                isinstance(detection['bbox'],list) and \
+                len(detection['bbox']) == 4
+
+         # ...for each detection
+
+    # ...for each prediction
+
+    return True
+
+# ...def validate_payload(...)
+
+
+#%% Validate constants
+
+# This is executed at the time this module gets imported.
+
+blank_payload = generate_blank_prediction_payload('70ede9c6-d056-4dd1-9a0b-3098d8113e0e','1234')
+validate_payload(sample_update_payload)
+validate_payload(blank_payload)
+
+
+#%% Functions and constants related to working with batch predictions
+
+def get_kingdom(prediction_string):
+    """
+    Return the kingdom field from a WI prediction string
+
+    Args:
+        prediction_string (str): a string in the semicolon-delimited prediction string format
+
+    Returns:
+        str: the kingdom field from the input string
+    """
+    tokens = prediction_string.split(';')
+    assert is_valid_prediction_string(prediction_string)
+    return tokens[1]
+
+
+def is_human_classification(prediction_string):
+    """
+    Determines whether the input string represents a human classification, which includes a variety
+    of common names (hiker, person, etc.)
+
+    Args:
+        prediction_string (str): a string in the semicolon-delimited prediction string format
+
+    Returns:
+        bool: whether this string corresponds to a human category
+    """
+    return prediction_string == human_prediction_string or 'homo;sapiens' in prediction_string
+
+
+def is_vehicle_classification(prediction_string):
+    """
+    Determines whether the input string represents a vehicle classification.
+
+    Args:
+        prediction_string (str): a string in the semicolon-delimited prediction string format
+
+    Returns:
+        bool: whether this string corresponds to the vehicle category
+    """
+    return prediction_string == vehicle_prediction_string
+
+
+def is_animal_classification(prediction_string):
+    """
+    Determines whether the input string represents an animal classification, which excludes, e.g.,
+    humans, blanks, vehicles, unknowns
+
+    Args:
+        prediction_string (str): a string in the semicolon-delimited prediction string format
+
+    Returns:
+        bool: whether this string corresponds to an animal category
+    """
+
+    if prediction_string == animal_prediction_string:
+        return True
+    if prediction_string == human_prediction_string or 'homo;sapiens' in prediction_string:
+        return False
+    if prediction_string == blank_prediction_string:
+        return False
+    if prediction_string == no_cv_result_prediction_string:
+        return False
+    if len(get_kingdom(prediction_string)) == 0:
+        return False
+    return True
+
+
+def generate_whole_image_detections_for_classifications(classifications_json_file,
+                                                        detections_json_file,
+                                                        ensemble_json_file=None,
+                                                        ignore_blank_classifications=True):
+    """
+    Given a set of classification results that were likely run on already-cropped
+    image, generate a file of [fake] detections in which each image is covered
+    in a single whole-image detection.
+
+    Args:
+        classifications_json_file (str): SpeciesNet-formatted file containing classifications
+        detections_json_file (str): SpeciesNet-formatted file to write with detections
+        ensemble_json_file (str, optional): SpeciesNet-formatted file to write with detections
+            and classfications
+        ignore_blank_classifications (bool, optional): use non-top classifications when
+            the top classification is "blank" or "no CV result"
+
+    Returns:
+        dict: the contents of [detections_json_file]
+    """
+
+    with open(classifications_json_file,'r') as f:
+        classification_results = json.load(f)
+    predictions = classification_results['predictions']
+
+    output_predictions = []
+    ensemble_predictions = []
+
+    # prediction = predictions[0]
+    for prediction in predictions:
+
+        output_prediction = {}
+        output_prediction['filepath'] = prediction['filepath']
+        i_score = 0
+        if ignore_blank_classifications:
+            while (prediction['classifications']['classes'][i_score] in \
+                   (blank_prediction_string,no_cv_result_prediction_string)):
+                i_score += 1
+        top_classification = prediction['classifications']['classes'][i_score]
+        top_classification_score = prediction['classifications']['scores'][i_score]
+        if is_animal_classification(top_classification):
+            category_name = 'animal'
+        elif is_human_classification(top_classification):
+            category_name = 'human'
+        else:
+            category_name = 'vehicle'
+
+        if category_name == 'human':
+            md_category_name = 'person'
+        else:
+            md_category_name = category_name
+
+        output_detection = {}
+        output_detection['label'] = category_name
+        output_detection['category'] = md_category_name_to_id[md_category_name]
+        output_detection['conf'] = 1.0
+        output_detection['bbox'] = [0.0, 0.0, 1.0, 1.0]
+        output_prediction['detections'] = [output_detection]
+        output_predictions.append(output_prediction)
+
+        ensemble_prediction = {}
+        ensemble_prediction['filepath'] = prediction['filepath']
+        ensemble_prediction['detections'] = [output_detection]
+        ensemble_prediction['prediction'] = top_classification
+        ensemble_prediction['prediction_score'] = top_classification_score
+        ensemble_prediction['prediction_source'] = 'fake_ensemble_file_utility'
+        ensemble_prediction['classifications'] = prediction['classifications']
+        ensemble_predictions.append(ensemble_prediction)
+
+    # ...for each image
+
+    ## Write output
+
+    if ensemble_json_file is not None:
+
+        ensemble_output_data = {'predictions':ensemble_predictions}
+        with open(ensemble_json_file,'w') as f:
+            json.dump(ensemble_output_data,f,indent=1)
+        _ = validate_predictions_file(ensemble_json_file)
+
+    output_data = {'predictions':output_predictions}
+    with open(detections_json_file,'w') as f:
+        json.dump(output_data,f,indent=1)
+    return validate_predictions_file(detections_json_file)
+
+# ...def generate_whole_image_detections_for_classifications(...)
+
+
+def generate_md_results_from_predictions_json(predictions_json_file,
+                                              md_results_file,
+                                              base_folder=None,
+                                              max_decimals=5,
+                                              convert_human_to_person=True,
+                                              convert_homo_species_to_human=True):
+    """
+    Generate an MD-formatted .json file from a predictions.json file, generated by the
+    SpeciesNet ensemble.  Typically, MD results files use relative paths, and predictions.json
+    files use absolute paths, so this function optionally removes the leading string
+    [base_folder] from all file names.
+
+    Currently just applies the top classification category to every detection.  If the top
+    classification is "blank", writes an empty detection list.
+
+    Uses the classification from the "prediction" field if it's available, otherwise
+    uses the "classifications" field.
+
+    When using the "prediction" field, records the top class in the "classifications" field to
+    a field in each image called "top_classification_common_name".  This is often different
+    from the value of  the "prediction" field.
+
+    speciesnet_to_md.py is a command-line driver for this function.
+
+    Args:
+        predictions_json_file (str): path to a predictions.json file, or a dict
+        md_results_file (str): path to which we should write an MD-formatted .json file
+        base_folder (str, optional): leading string to remove from each path in the
+            predictions.json file
+        max_decimals (int, optional): number of decimal places to which we should round
+            all values
+        convert_human_to_person (bool, optional): WI predictions.json files sometimes use the
+            detection category "human"; MD files usually use "person".  If True, switches "human"
+            to "person".
+        convert_homo_species_to_human (bool, optional): the ensemble often rolls human predictions
+            up to "homo species", which isn't wrong, but looks odd.  This forces these back to
+            "homo sapiens".
+    """
+
+    # Read predictions file
+    if isinstance(predictions_json_file,str):
+        with open(predictions_json_file,'r') as f:
+            predictions = json.load(f)
+    else:
+        assert isinstance(predictions_json_file,dict)
+        predictions = predictions_json_file
+
+    # Round floating-point values (confidence scores, coordinates) to a
+    # reasonable number of decimal places
+    if max_decimals is not None and max_decimals > 0:
+        round_floats_in_nested_dict(predictions)
+
+    predictions = predictions['predictions']
+    assert isinstance(predictions,list)
+
+    # Convert backslashes to forward slashes in both filenames and the base folder string
+    for im in predictions:
+        im['filepath'] = im['filepath'].replace('\\','/')
+    if base_folder is not None:
+        base_folder = base_folder.replace('\\','/')
+
+    detection_category_id_to_name = {}
+    classification_category_name_to_id = {}
+
+    # Keep track of detections that don't have an assigned detection category; these
+    # are fake detections we create for non-blank images with non-empty detection lists.
+    # We need to go back later and give them a legitimate detection category ID.
+    all_unknown_detections = []
+
+    # Create the output images list
+    images_out = []
+
+    base_folder_replacements = 0
+
+    # im_in = predictions[0]
+    for im_in in predictions:
+
+        im_out = {}
+
+        fn = im_in['filepath']
+        if base_folder is not None:
+            if fn.startswith(base_folder):
+                base_folder_replacements += 1
+                fn = fn.replace(base_folder,'',1)
+
+        im_out['file'] = fn
+
+        if 'failures' in im_in:
+
+            im_out['failure'] = str(im_in['failures'])
+            im_out['detections'] = None
+
+        else:
+
+            im_out['detections'] = []
+
+            if 'detections' in im_in:
+
+                if len(im_in['detections']) == 0:
+                    im_out['detections'] = []
+                else:
+                    # det_in = im_in['detections'][0]
+                    for det_in in im_in['detections']:
+                        det_out = {}
+                        if det_in['category'] in detection_category_id_to_name:
+                            assert detection_category_id_to_name[det_in['category']] == det_in['label']
+                        else:
+                            detection_category_id_to_name[det_in['category']] = det_in['label']
+                        det_out = {}
+                        for s in ['category','conf','bbox']:
+                            det_out[s] = det_in[s]
+                        im_out['detections'].append(det_out)
+
+            # ...if detections are present
+
+            class_to_assign = None
+            class_confidence = None
+            top_classification_common_name = None
+
+            if 'classifications' in im_in:
+
+                classifications = im_in['classifications']
+                assert len(classifications['scores']) == len(classifications['classes'])
+                assert is_list_sorted(classifications['scores'],reverse=True)
+                class_to_assign = classifications['classes'][0]
+                class_confidence = classifications['scores'][0]
+
+                tokens = class_to_assign.split(';')
+                assert len(tokens) == 7
+                top_classification_common_name = tokens[-1]
+                if len(top_classification_common_name) == 0:
+                    top_classification_common_name = 'undefined'
+
+            if 'prediction' in im_in:
+
+                class_to_assign = None
+                im_out['top_classification_common_name'] = top_classification_common_name
+                class_to_assign = im_in['prediction']
+                if convert_homo_species_to_human and class_to_assign.endswith('homo species'):
+                    class_to_assign = human_prediction_string
+                class_confidence = im_in['prediction_score']
+
+            if class_to_assign is not None:
+
+                if class_to_assign == blank_prediction_string:
+
+                    # This is a scenario that's not captured well by the MD format: a blank prediction
+                    # with detections present.  But, for now, don't do anything special here, just making
+                    # a note of this.
+                    if len(im_out['detections']) > 0:
+                        pass
+
+                else:
+
+                    assert not class_to_assign.endswith('blank')
+
+                    # This is a scenario that's not captured well by the MD format: no detections present,
+                    # but a non-blank prediction.  For now, create a fake detection to handle this prediction.
+                    if len(im_out['detections']) == 0:
+
+                        print('Warning: creating fake detection for non-blank whole-image classification')
+                        det_out = {}
+                        all_unknown_detections.append(det_out)
+
+                        # We will change this to a string-int later
+                        det_out['category'] = 'unknown'
+                        det_out['conf'] = class_confidence
+                        det_out['bbox'] = [0,0,1,1]
+                        im_out['detections'].append(det_out)
+
+                # ...if this is/isn't a blank classification
+
+                # Attach that classification to each detection
+
+                # Create a new category ID if necessary
+                if class_to_assign in classification_category_name_to_id:
+                    classification_category_id = classification_category_name_to_id[class_to_assign]
+                else:
+                    classification_category_id = str(len(classification_category_name_to_id))
+                    classification_category_name_to_id[class_to_assign] = classification_category_id
+
+                for det in im_out['detections']:
+                    det['classifications'] = []
+                    det['classifications'].append([classification_category_id,class_confidence])
+
+            # ...if we have some type of classification for this image
+
+        # ...if this is/isn't a failure
+
+        images_out.append(im_out)
+
+    # ...for each image
+
+    if base_folder is not None:
+        if base_folder_replacements == 0:
+            print('Warning: you supplied {} as the base folder, but I made zero replacements'.format(
+                base_folder))
+
+    # Fix the 'unknown' category
+    if len(all_unknown_detections) > 0:
+
+        max_detection_category_id = max([int(x) for x in detection_category_id_to_name.keys()])
+        unknown_category_id = str(max_detection_category_id + 1)
+        detection_category_id_to_name[unknown_category_id] = 'unknown'
+
+        for det in all_unknown_detections:
+            assert det['category'] == 'unknown'
+            det['category'] = unknown_category_id
+
+
+    # Sort by filename
+
+    images_out = sort_list_of_dicts_by_key(images_out,'file')
+
+    # Prepare friendly classification names
+
+    classification_category_descriptions = \
+        invert_dictionary(classification_category_name_to_id)
+    classification_categories_out = {}
+    for category_id in classification_category_descriptions.keys():
+        category_name = classification_category_descriptions[category_id].split(';')[-1]
+        classification_categories_out[category_id] = category_name
+
+    # Prepare the output dict
+
+    detection_categories_out = detection_category_id_to_name
+    info = {}
+    info['format_version'] = 1.4
+    info['detector'] = 'converted_from_predictions_json'
+
+    if convert_human_to_person:
+        for k in detection_categories_out.keys():
+            if detection_categories_out[k] == 'human':
+                detection_categories_out[k] = 'person'
+
+    output_dict = {}
+    output_dict['info'] = info
+    output_dict['detection_categories'] = detection_categories_out
+    output_dict['classification_categories'] = classification_categories_out
+    output_dict['classification_category_descriptions'] = classification_category_descriptions
+    output_dict['images'] = images_out
+
+    with open(md_results_file,'w') as f:
+        json.dump(output_dict,f,indent=1)
+
+    validation_options = ValidateBatchResultsOptions()
+    validation_options.raise_errors = True
+    _ = validate_batch_results(md_results_file, options=validation_options)
+
+# ...def generate_md_results_from_predictions_json(...)
+
+
+def generate_predictions_json_from_md_results(md_results_file,
+                                              predictions_json_file,
+                                              base_folder=None):
+    """
+    Generate a predictions.json file from the MD-formatted .json file [md_results_file].  Typically,
+    MD results files use relative paths, and predictions.json files use absolute paths, so
+    this function optionally prepends [base_folder].  Does not handle classification results in
+    MD format, since this is intended to prepare data for passing through the WI classifier.
+
+    md_to_wi.py is a command-line driver for this function.
+
+    Args:
+        md_results_file (str): path to an MD-formatted .json file
+        predictions_json_file (str): path to which we should write a predictions.json file
+        base_folder (str, optional): folder name to prepend to each path in md_results_file,
+            to convert relative paths to absolute paths.
+    """
+
+    # Validate the input file
+    validation_options = ValidateBatchResultsOptions()
+    validation_options.raise_errors = True
+    validation_options.return_data = True
+    md_results = validate_batch_results(md_results_file, options=validation_options)
+    category_id_to_name = md_results['detection_categories']
+
+    output_dict = {}
+    output_dict['predictions'] = []
+
+    # im = md_results['images'][0]
+    for im in md_results['images']:
+
+        prediction = {}
+        fn = im['file']
+        if base_folder is not None:
+            fn = os.path.join(base_folder,fn)
+        fn = fn.replace('\\','/')
+        prediction['filepath'] = fn
+        if 'failure' in im and im['failure'] is not None:
+            prediction['failures'] = ['DETECTOR']
+        else:
+            assert 'detections' in im and im['detections'] is not None
+            detections = []
+            for det in im['detections']:
+                output_det = deepcopy(det)
+                output_det['label'] = category_id_to_name[det['category']]
+                detections.append(output_det)
+
+            # detections *must* be sorted in descending order by confidence
+            detections = sort_list_of_dicts_by_key(detections,'conf', reverse=True)
+            prediction['detections'] = detections
+
+        assert len(prediction.keys()) >= 2
+        output_dict['predictions'].append(prediction)
+
+    # ...for each image
+
+    os.makedirs(os.path.dirname(predictions_json_file),exist_ok=True)
+    with open(predictions_json_file,'w') as f:
+        json.dump(output_dict,f,indent=1)
+
+# ...def generate_predictions_json_from_md_results(...)
+
+
+default_tokens_to_ignore = ['$RECYCLE.BIN']
+
+def generate_instances_json_from_folder(folder,
+                                        country=None,
+                                        admin1_region=None,
+                                        lat=None,
+                                        lon=None,
+                                        output_file=None,
+                                        filename_replacements=None,
+                                        tokens_to_ignore=default_tokens_to_ignore):
+    """
+    Generate an instances.json record that contains all images in [folder], optionally
+    including location information, in a format suitable for run_model.py.  Optionally writes
+    the results to [output_file].
+
+    Args:
+        folder (str): the folder to recursively search for images
+        country (str, optional): a three-letter country code
+        lat (float, optional): latitude to associate with all images
+        lon (float, optional): longitude to associate with all images
+        output_file (str, optional): .json file to which we should write instance records
+        filename_replacements (dict, optional): str --> str dict indicating filename substrings
+            that should be replaced with other strings.  Replacement occurs *after* converting
+            backslashes to forward slashes.
+        tokens_to_ignore (list, optional): ignore any images with these tokens in their
+            names, typically used to avoid $RECYCLE.BIN.  Can be None.
+
+    Returns:
+        dict: dict with at least the field "instances"
+    """
+
+    assert os.path.isdir(folder)
+
+    image_files_abs = find_images(folder,recursive=True,return_relative_paths=False)
+
+    if tokens_to_ignore is not None:
+        n_images_before_ignore_tokens = len(image_files_abs)
+        for token in tokens_to_ignore:
+            image_files_abs = [fn for fn in image_files_abs if token not in fn]
+        print('After ignoring {} tokens, kept {} of {} images'.format(
+            len(tokens_to_ignore),len(image_files_abs),n_images_before_ignore_tokens))
+
+    instances = []
+
+    # image_fn_abs = image_files_abs[0]
+    for image_fn_abs in image_files_abs:
+        instance = {}
+        instance['filepath'] = image_fn_abs.replace('\\','/')
+        if filename_replacements is not None:
+            for s in filename_replacements:
+                instance['filepath'] = instance['filepath'].replace(s,filename_replacements[s])
+        if country is not None:
+            instance['country'] = country
+        if admin1_region is not None:
+            instance['admin1_region'] = admin1_region
+        if lat is not None:
+            assert lon is not None, 'Latitude provided without longitude'
+            instance['latitude'] = lat
+        if lon is not None:
+            assert lat is not None, 'Longitude provided without latitude'
+            instance['longitude'] = lon
+        instances.append(instance)
+
+    to_return = {'instances':instances}
+
+    if output_file is not None:
+        os.makedirs(os.path.dirname(output_file),exist_ok=True)
+        with open(output_file,'w') as f:
+            json.dump(to_return,f,indent=1)
+
+    return to_return
+
+# ...def generate_instances_json_from_folder(...)
+
+
+def split_instances_into_n_batches(instances_json,n_batches,output_files=None):
+    """
+    Given an instances.json file, split it into batches of equal size.
+
+    Args:
+        instances_json (str): input .json file in
+        n_batches (int): number of new files to generate
+        output_files (list, optional): output .json files for each
+            batch.  If supplied, should have length [n_batches].  If not
+            supplied, filenames will be generated based on [instances_json].
+
+    Returns:
+        list: list of output files that were written; identical to [output_files]
+        if it was supplied as input.
+    """
+
+    with open(instances_json,'r') as f:
+        instances = json.load(f)
+    assert isinstance(instances,dict) and 'instances' in instances
+    instances = instances['instances']
+
+    if output_files is not None:
+        assert len(output_files) == n_batches, \
+            'Expected {} output files, received {}'.format(
+                n_batches,len(output_files))
+    else:
+        output_files = []
+        for i_batch in range(0,n_batches):
+            batch_string = 'batch_{}'.format(str(i_batch).zfill(3))
+            output_files.append(insert_before_extension(instances_json,batch_string))
+
+    batches = split_list_into_n_chunks(instances, n_batches)
+
+    for i_batch,batch in enumerate(batches):
+        batch_dict = {'instances':batch}
+        with open(output_files[i_batch],'w') as f:
+            json.dump(batch_dict,f,indent=1)
+
+    print('Wrote {} batches to file'.format(n_batches))
+
+    return output_files
+
+
+def merge_prediction_json_files(input_prediction_files,output_prediction_file):
+    """
+    Merge all predictions.json files in [files] into a single .json file.
+
+    Args:
+        files (list): list of predictions.json files to merge
+        output_file (str): output .json file
+    """
+
+    predictions = []
+    image_filenames_processed = set()
+
+    # input_json_fn = input_prediction_files[0]
+    for input_json_fn in tqdm(input_prediction_files):
+
+        assert os.path.isfile(input_json_fn), \
+            'Could not find prediction file {}'.format(input_json_fn)
+        with open(input_json_fn,'r') as f:
+            results_this_file = json.load(f)
+        assert isinstance(results_this_file,dict)
+        predictions_this_file = results_this_file['predictions']
+        for prediction in predictions_this_file:
+            image_fn = prediction['filepath']
+            assert image_fn not in image_filenames_processed
+        predictions.extend(predictions_this_file)
+
+    output_dict = {'predictions':predictions}
+
+    os.makedirs(os.path.dirname(output_prediction_file),exist_ok=True)
+    with open(output_prediction_file,'w') as f:
+        json.dump(output_dict,f,indent=1)
+
+# ...def merge_prediction_json_files(...)
+
+
+def load_md_or_speciesnet_file(fn,verbose=True):
+    """
+    Load a .json file that may be in MD or SpeciesNet format.  Typically used so
+    SpeciesNet files can be supplied to functions originally written to support MD
+    format.
+
+    Args:
+        fn (str): a .json file in predictions.json (MD or SpeciesNet) format
+        verbose (bool, optional): enable additional debug output
+
+    Returns:
+        dict: the contents of [fn], in MD format.
+    """
+
+    with open(fn,'r') as f:
+        detector_output = json.load(f)
+
+    # Convert to MD format if necessary
+    if 'predictions' in detector_output:
+        if verbose:
+            print('This appears to be a SpeciesNet output file, converting to MD format')
+        md_temp_dir = os.path.join(tempfile.gettempdir(), 'megadetector_temp_files')
+        os.makedirs(md_temp_dir,exist_ok=True)
+        temp_results_file = os.path.join(md_temp_dir,str(uuid.uuid1()) + '.json')
+        print('Writing temporary results to {}'.format(temp_results_file))
+        generate_md_results_from_predictions_json(predictions_json_file=fn,
+                                                  md_results_file=temp_results_file,
+                                                  base_folder=None)
+        with open(temp_results_file,'r') as f:
+            detector_output = json.load(f)
+        try:
+            os.remove(temp_results_file)
+        except Exception:
+            if verbose:
+                print('Warning: error removing temporary .json {}'.format(temp_results_file))
+
+    assert 'images' in detector_output, \
+        'Detector output file should be a json file with an "images" field.'
+
+    return detector_output
+
+# ...def load_md_or_speciesnet_file(...)
+
+
+def validate_predictions_file(fn,instances=None,verbose=True):
+    """
+    Validate the predictions.json file [fn].
+
+    Args:
+        fn (str): a .json file in predictions.json (SpeciesNet) format
+        instances (str or list, optional): a folder, instances.json file,
+            or dict loaded from an instances.json file.  If supplied, this
+            function will verify that [fn] contains the same number of
+            images as [instances].
+        verbose (bool, optional): enable additional debug output
+
+    Returns:
+        dict: the contents of [fn]
+    """
+
+    with open(fn,'r') as f:
+        d = json.load(f)
+    predictions = d['predictions']
+
+    failures = []
+
+    for im in predictions:
+        if 'failures' in im:
+            failures.append(im)
+
+    if verbose:
+        print('Read predictions for {} images, with {} failure(s)'.format(
+            len(d['predictions']),len(failures)))
+
+    if instances is not None:
+
+        if isinstance(instances,str):
+            if os.path.isdir(instances):
+                instances = generate_instances_json_from_folder(folder=instances)
+            elif os.path.isfile(instances):
+                with open(instances,'r') as f:
+                    instances = json.load(f)
+            else:
+                raise ValueError('Could not find instances file/folder {}'.format(
+                    instances))
+        assert isinstance(instances,dict)
+        assert 'instances' in instances
+        instances = instances['instances']
+        if verbose:
+            print('Expected results for {} files'.format(len(instances)))
+        assert len(instances) == len(predictions), \
+            '{} instances expected, {} found'.format(
+                len(instances),len(predictions))
+
+        expected_files = set([instance['filepath'] for instance in instances])
+        found_files = set([prediction['filepath'] for prediction in predictions])
+        assert expected_files == found_files
+
+    # ...if a list of instances was supplied
+
+    return d
+
+# ...def validate_predictions_file(...)
+
+
+def find_geofence_adjustments(ensemble_json_file,use_latin_names=False):
+    """
+    Count the number of instances of each unique change made by the geofence.
+
+    Args:
+        ensemble_json_file (str): SpeciesNet-formatted .json file produced
+            by the full ensemble.
+        use_latin_names (bool, optional): return a mapping using binomial names
+            rather than common names.
+
+    Returns:
+        dict: maps strings that look like "puma,felidae family" to integers,
+            where that entry would indicate the number of times that "puma" was
+            predicted, but mapped to family level by the geofence.  Sorted in
+            descending order by count.
+    """
+
+    # Load and validate ensemble results
+    ensemble_results = validate_predictions_file(ensemble_json_file)
+
+    assert isinstance(ensemble_results,dict)
+    predictions = ensemble_results['predictions']
+
+    # Maps comma-separated pairs of common names (or binomial names) to
+    # the number of times that transition (first --> second) happened
+    rollup_pair_to_count = defaultdict(int)
+
+    # prediction = predictions[0]
+    for prediction in tqdm(predictions):
+
+        if 'failures' in prediction and \
+            prediction['failures'] is not None and \
+            len(prediction['failures']) > 0:
+                continue
+
+        assert 'prediction_source' in prediction, \
+            'Prediction present without [prediction_source] field, are you sure this ' + \
+            'is an ensemble output file?'
+
+        if 'geofence' in prediction['prediction_source']:
+
+            classification_taxonomy_string = \
+                prediction['classifications']['classes'][0]
+            prediction_taxonomy_string = prediction['prediction']
+            assert is_valid_prediction_string(classification_taxonomy_string)
+            assert is_valid_prediction_string(prediction_taxonomy_string)
+
+            # Typical examples:
+            # '86f5b978-4f30-40cc-bd08-be9e3fba27a0;mammalia;rodentia;sciuridae;sciurus;carolinensis;eastern gray squirrel'
+            # 'e4d1e892-0e4b-475a-a8ac-b5c3502e0d55;mammalia;rodentia;sciuridae;;;sciuridae family'
+            classification_common_name = classification_taxonomy_string.split(';')[-1]
+            prediction_common_name = prediction_taxonomy_string.split(';')[-1]
+            classification_binomial_name = classification_taxonomy_string.split(';')[-2]
+            prediction_binomial_name = prediction_taxonomy_string.split(';')[-2]
+
+            input_name = classification_binomial_name if use_latin_names else \
+                classification_common_name
+            output_name = prediction_binomial_name if use_latin_names else \
+                prediction_common_name
+
+            rollup_pair = input_name.strip() + ',' + output_name.strip()
+            rollup_pair_to_count[rollup_pair] += 1
+
+        # ...if we made a geofencing change
+
+    # ...for each prediction
+
+    rollup_pair_to_count = sort_dictionary_by_value(rollup_pair_to_count,reverse=True)
+
+    return rollup_pair_to_count
+
+# ...def find_geofence_adjustments(...)
+
+
+def generate_geofence_adjustment_html_summary(rollup_pair_to_count,min_count=10):
+    """
+    Given a list of geofence rollups, likely generated by find_geofence_adjustments,
+    generate an HTML summary of the changes made by geofencing.  The resulting HTML
+    is wrapped in <div>, but not, for example, in <html> or <body>.
+
+    Args:
+        rollup_pair_to_count (dict): list of changes made by geofencing, see
+            find_geofence_adjustments for details
+        min_count (int, optional): minimum number of changes a pair needs in order
+            to be included in the report.
+    """
+
+    geofence_footer = ''
+
+    # Restrict to the list of taxa that were impacted by geofencing
+    rollup_pair_to_count = \
+        {key: value for key, value in rollup_pair_to_count.items() if value >= min_count}
+
+    # rollup_pair_to_count is sorted in descending order by count
+    assert is_list_sorted(list(rollup_pair_to_count.values()),reverse=True)
+
+    if len(rollup_pair_to_count) > 0:
+
+        geofence_footer = \
+            '<h3>Geofence changes that occurred more than {} times</h3>\n'.format(min_count)
+        geofence_footer += '<div class="contentdiv">\n'
+
+        print('\nRollup changes with count > {}:'.format(min_count))
+        for rollup_pair in rollup_pair_to_count.keys():
+            count = rollup_pair_to_count[rollup_pair]
+            rollup_pair_s = rollup_pair.replace(',',' --> ')
+            print('{}: {}'.format(rollup_pair_s,count))
+            rollup_pair_html = rollup_pair.replace(',',' &rarr; ')
+            geofence_footer += '{} ({})<br/>\n'.format(rollup_pair_html,count)
+
+        geofence_footer += '</div>\n'
+
+    return geofence_footer
+
+# ...def generate_geofence_adjustment_html_summary(...)
+
+
+#%% Module-level globals related to taxonomy mapping and geofencing
+
+# This maps a taxonomy string (e.g. mammalia;cetartiodactyla;cervidae;odocoileus;virginianus) to
+# a dict with keys taxon_id, common_name, kingdom, phylum, class, order, family, genus, species
+taxonomy_string_to_taxonomy_info = None
+
+# Maps a binomial name (one, two, or three ws-delimited tokens) to the same dict described above.
+binomial_name_to_taxonomy_info = None
+
+# Maps a common name to the same dict described above
+common_name_to_taxonomy_info = None
+
+# Dict mapping 5-token semicolon-delimited taxonomy strings to geofencing rules
+taxonomy_string_to_geofencing_rules = None
+
+# Maps lower-case country names to upper-case country codes
+country_to_country_code = None
+
+# Maps upper-case country codes to lower-case country names
+country_code_to_country = None
+
+
+#%% Functions related to geofencing and taxonomy mapping
+
+def taxonomy_info_to_taxonomy_string(taxonomy_info):
+    """
+    Convert a taxonomy record in dict format to a semicolon-delimited string
+
+    Args:
+        taxonomy_info (dict): dict in the format stored in, e.g., taxonomy_string_to_taxonomy_info
+
+    Returns:
+        str: string in the format used as keys in, e.g., taxonomy_string_to_taxonomy_info
+    """
+    return taxonomy_info['class'] + ';' + \
+        taxonomy_info['order'] + ';'  + \
+        taxonomy_info['family'] + ';'  + \
+        taxonomy_info['genus'] + ';'  + \
+        taxonomy_info['species']
+
+
+def initialize_taxonomy_info(taxonomy_file,force_init=False,encoding='cp1252'):
+    """
+    Load WI taxonomy information from a .json file.  Stores information in the global
+    dicts [taxonomy_string_to_taxonomy_info], [binomial_name_to_taxonomy_info], and
+    [common_name_to_taxonomy_info].
+
+    Args:
+        taxonomy_file (str): .json file containing mappings from the short taxonomy strings
+            to the longer strings with GUID and common name, see example below.
+        force_init (bool, optional): if the output dicts already exist, should we
+            re-initialize anyway?
+        encoding (str, optional): character encoding to use when opening the .json file
+    """
+
+    if encoding is None:
+        encoding = 'cp1252'
+
+    global taxonomy_string_to_taxonomy_info
+    global binomial_name_to_taxonomy_info
+    global common_name_to_taxonomy_info
+
+    if (taxonomy_string_to_taxonomy_info is not None) and (not force_init):
+        return
+
+    """
+    Taxonomy keys are taxonomy strings, e.g.:
+
+    'mammalia;cetartiodactyla;cervidae;odocoileus;virginianus'
+
+    Taxonomy values are extended strings w/Taxon IDs and common names, e.g.:
+
+    '5c7ce479-8a45-40b3-ae21-7c97dfae22f5;mammalia;cetartiodactyla;cervidae;odocoileus;virginianus;white-tailed deer'
+    """
+
+    with open(taxonomy_file,encoding=encoding,errors='ignore') as f:
+        taxonomy_table = json.load(f,strict=False)
+
+    # Right now I'm punting on some unusual-character issues, but here is some scrap that
+    # might help address this in the future
+    if False:
+        import codecs
+        with codecs.open(taxonomy_file,'r',encoding=encoding,errors='ignore') as f:
+            s = f.read()
+        import unicodedata
+        s = unicodedata.normalize('NFKD', s).encode('ascii', 'ignore')
+        taxonomy_table = json.loads(s,strict=False)
+
+    taxonomy_string_to_taxonomy_info = {}
+    binomial_name_to_taxonomy_info = {}
+    common_name_to_taxonomy_info = {}
+
+    # taxonomy_string = next(iter(taxonomy_table.keys()))
+    for taxonomy_string in taxonomy_table.keys():
+
+        taxonomy_string = taxonomy_string.lower()
+
+        taxon_info = {}
+        extended_string = taxonomy_table[taxonomy_string]
+        tokens = extended_string.split(';')
+        assert len(tokens) == 7
+        taxon_info['taxon_id'] = tokens[0]
+        assert len(taxon_info['taxon_id']) == 36
+        taxon_info['kingdom'] = 'animal'
+        taxon_info['phylum'] = 'chordata'
+        taxon_info['class'] = tokens[1]
+        taxon_info['order'] = tokens[2]
+        taxon_info['family'] = tokens[3]
+        taxon_info['genus'] = tokens[4]
+        taxon_info['species'] = tokens[5]
+        taxon_info['common_name'] = tokens[6]
+
+        if taxon_info['common_name'] != '':
+            common_name_to_taxonomy_info[taxon_info['common_name']] = taxon_info
+
+        taxonomy_string_to_taxonomy_info[taxonomy_string] = taxon_info
+
+        binomial_name = None
+        if len(tokens[4]) > 0 and len(tokens[5]) > 0:
+            # strip(), but don't remove spaces from the species name;
+            # subspecies are separated with a space, e.g. canis;lupus dingo
+            binomial_name = tokens[4].strip() + ' ' + tokens[5].strip()
+        elif len(tokens[4]) > 0:
+            binomial_name = tokens[4].strip()
+        elif len(tokens[3]) > 0:
+            binomial_name = tokens[3].strip()
+        elif len(tokens[2]) > 0:
+            binomial_name = tokens[2].strip()
+        elif len(tokens[1]) > 0:
+            binomial_name = tokens[1].strip()
+        if binomial_name is None:
+            # print('Warning: no binomial name for {}'.format(taxonomy_string))
+            pass
+        else:
+            binomial_name_to_taxonomy_info[binomial_name] = taxon_info
+
+    print('Created {} records in taxonomy_string_to_taxonomy_info'.format(len(taxonomy_string_to_taxonomy_info)))
+    print('Created {} records in common_name_to_taxonomy_info'.format(len(common_name_to_taxonomy_info)))
+
+# ...def initialize_taxonomy_info(...)
+
+
+def _parse_code_list(codes):
+    """
+    Turn a list of country or state codes in string, delimited string, or list format
+    into a list.  Also does basic validity checking.
+    """
+
+    if not isinstance(codes,list):
+
+        assert isinstance(codes,str)
+
+        codes = codes.strip()
+
+        # This is just a single codes
+        if ',' not in codes:
+            codes = [codes]
+        else:
+            codes = codes.split(',')
+        codes = [c.strip() for c in codes]
+
+    assert isinstance(codes,list)
+
+    codes = [c.upper().strip() for c in codes]
+
+    for c in codes:
+        assert len(c) in (2,3)
+
+    return codes
+
+
+def _generate_csv_rows_to_block_all_countries_except(
+        species_string,
+        block_except_list):
+    """
+    Generate rows in the format expected by geofence_fixes.csv, representing a list of
+    allow and block rules to block all countries currently allowed for this species
+    except [allow_countries], and add allow rules these countries.
+    """
+
+    assert is_valid_taxonomy_string(species_string), \
+        '{} is not a valid taxonomy string'.format(species_string)
+
+    global taxonomy_string_to_taxonomy_info
+    global binomial_name_to_taxonomy_info
+    global common_name_to_taxonomy_info
+
+    assert taxonomy_string_to_geofencing_rules is not None, \
+        'Initialize geofencing prior to species lookup'
+    assert taxonomy_string_to_taxonomy_info is not None, \
+        'Initialize taxonomy lookup prior to species lookup'
+
+    geofencing_rules_this_species = \
+        taxonomy_string_to_geofencing_rules[species_string]
+
+    allowed_countries = []
+    if 'allow' in geofencing_rules_this_species:
+        allowed_countries.extend(geofencing_rules_this_species['allow'])
+
+    blocked_countries = []
+    if 'block' in geofencing_rules_this_species:
+        blocked_countries.extend(geofencing_rules_this_species['block'])
+
+    block_except_list = _parse_code_list(block_except_list)
+
+    countries_to_block = []
+    countries_to_allow = []
+
+    # country = allowed_countries[0]
+    for country in allowed_countries:
+        if country not in block_except_list and country not in blocked_countries:
+            countries_to_block.append(country)
+
+    for country in block_except_list:
+        if country in blocked_countries:
+            raise ValueError("I can't allow a country that has already been blocked")
+        if country not in allowed_countries:
+            countries_to_allow.append(country)
+
+    rows = generate_csv_rows_for_species(species_string,
+                                         allow_countries=countries_to_allow,
+                                         block_countries=countries_to_block)
+
+    return rows
+
+# ...def _generate_csv_rows_to_block_all_countries_except(...)
+
+
+def generate_csv_rows_for_species(species_string,
+                                  allow_countries=None,
+                                  block_countries=None,
+                                  allow_states=None,
+                                  block_states=None,
+                                  blockexcept_countries=None):
+    """
+    Generate rows in the format expected by geofence_fixes.csv, representing a list of
+    allow and/or block rules for the specified species and countries/states.  Does not check
+    that the rules make sense; e.g. nothing will stop you in this function from both allowing
+    and blocking a country.
+
+    Args:
+        species_string (str): five-token string in semicolon-delimited WI taxonomy format
+        allow_countries (optional, list or str): three-letter country codes, list of
+            country codes, or comma-separated list of country codes to allow
+        block_countries (optional, list or str): three-letter country codes, list of
+            country codes, or comma-separated list of country codes to block
+        allow_states (optional, list or str): two-letter state codes, list of
+            state codes, or comma-separated list of state codes to allow
+        block_states (optional, list or str): two-letter state code, list of
+            state codes, or comma-separated list of state codes to block
+
+    Returns:
+        list of str: lines ready to be pasted into geofence_fixes.csv
+    """
+
+    assert is_valid_taxonomy_string(species_string), \
+        '{} is not a valid taxonomy string'.format(species_string)
+
+    lines = []
+
+    if allow_countries is not None:
+        allow_countries = _parse_code_list(allow_countries)
+        for country in allow_countries:
+            lines.append(species_string + ',allow,' + country + ',')
+
+    if block_countries is not None:
+        block_countries = _parse_code_list(block_countries)
+        for country in block_countries:
+            lines.append(species_string + ',block,' + country + ',')
+
+    if allow_states is not None:
+        allow_states = _parse_code_list(allow_states)
+        for state in allow_states:
+            lines.append(species_string + ',allow,USA,' + state)
+
+    if block_states is not None:
+        block_states = _parse_code_list(block_states)
+        for state in block_states:
+            lines.append(species_string + ',block,USA,' + state)
+
+    return lines
+
+# ...def generate_csv_rows_for_species(...)
+
+
+def initialize_geofencing(geofencing_file,country_code_file,force_init=False):
+    """
+    Load geofencing information from a .json file, and country code mappings from
+    a .csv file.  Stores results in the global tables [taxonomy_string_to_geofencing_rules],
+    [country_to_country_code], and [country_code_to_country].
+
+    Args:
+        geofencing_file (str): .json file with geofencing rules
+        country_code_file (str): .csv file with country code mappings, in columns
+            called "name" and "alpha-3", e.g. from
+            https://github.com/lukes/ISO-3166-Countries-with-Regional-Codes/blob/master/all/all.csv
+        force_init (bool, optional): if the output dicts already exist, should we
+            re-initialize anyway?
+    """
+
+    global taxonomy_string_to_geofencing_rules
+    global country_to_country_code
+    global country_code_to_country
+
+    if (country_to_country_code is not None) and \
+        (country_code_to_country is not None) and \
+        (taxonomy_string_to_geofencing_rules is not None) and \
+        (not force_init):
+        return
+
+    # Read country code information
+    country_code_df = pd.read_csv(country_code_file)
+    country_to_country_code = {}
+    country_code_to_country = {}
+    for i_row,row in country_code_df.iterrows():
+        country_to_country_code[row['name'].lower()] = row['alpha-3'].upper()
+        country_code_to_country[row['alpha-3'].upper()] = row['name'].lower()
+
+    # Read geofencing information
+    with open(geofencing_file,'r',encoding='utf-8') as f:
+        taxonomy_string_to_geofencing_rules = json.load(f)
+
+    """
+    Geofencing keys are taxonomy strings, e.g.:
+
+    'mammalia;cetartiodactyla;cervidae;odocoileus;virginianus'
+
+    Geofencing values are tables mapping allow/block to country codes, optionally including region/state codes, e.g.:
+
+    {'allow': {
+      'ALA': [],
+      'ARG': [],
+      ...
+      'SUR': [],
+      'TTO': [],
+      'USA': ['AL',
+       'AR',
+       'AZ',
+       ...
+    }
+    """
+
+    # Validate
+
+    # species_string = next(iter(taxonomy_string_to_geofencing_rules.keys()))
+    for species_string in taxonomy_string_to_geofencing_rules.keys():
+
+        species_rules = taxonomy_string_to_geofencing_rules[species_string]
+
+        if len(species_rules.keys()) > 1:
+            print('Warning: taxon {} has both allow and block rules'.format(species_string))
+
+        for rule_type in species_rules.keys():
+
+            assert rule_type in ('allow','block')
+            all_country_rules_this_species = species_rules[rule_type]
+
+            for country_code in all_country_rules_this_species.keys():
+                assert country_code in country_code_to_country
+                region_rules = all_country_rules_this_species[country_code]
+                # Right now we only have regional rules for the USA; these may be part of
+                # allow or block rules.
+                if len(region_rules) > 0:
+                    assert country_code == 'USA'
+
+    # ...for each species
+
+# ...def initialize_geofencing(...)
+
+
+def _species_string_to_canonical_species_string(species):
+    """
+    Convert a string that may be a 5-token species string, a binomial name,
+    or a common name into a 5-token species string, using taxonomic lookup.
+    """
+
+    global taxonomy_string_to_taxonomy_info
+    global binomial_name_to_taxonomy_info
+    global common_name_to_taxonomy_info
+
+    assert taxonomy_string_to_geofencing_rules is not None, \
+        'Initialize geofencing prior to species lookup'
+    assert taxonomy_string_to_taxonomy_info is not None, \
+        'Initialize taxonomy lookup prior to species lookup'
+
+    species = species.lower()
+
+    # Turn "species" into a taxonomy string
+
+    # If this is already a taxonomy string...
+    if len(species.split(';')) == 5:
+        taxonomy_string = species
+    # If this is a common name...
+    elif species in common_name_to_taxonomy_info:
+        taxonomy_info = common_name_to_taxonomy_info[species]
+        taxonomy_string = taxonomy_info_to_taxonomy_string(taxonomy_info)
+    # If this is a binomial name...
+    elif (species in binomial_name_to_taxonomy_info):
+        taxonomy_info = binomial_name_to_taxonomy_info[species]
+        taxonomy_string = taxonomy_info_to_taxonomy_string(taxonomy_info)
+    else:
+        raise ValueError('Could not find taxonomic information for {}'.format(species))
+
+    return taxonomy_string
+
+
+def species_allowed_in_country(species,country,state=None,return_status=False):
+    """
+    Determines whether [species] is allowed in [country], according to
+    already-initialized geofencing rules.
+
+    Args:
+        species (str): can be a common name, a binomial name, or a species string
+        country (str): country name or three-letter code
+        state (str, optional): two-letter US state code
+        return_status (bool, optional): by default, this function returns a bool;
+            if you want to know *why* [species] is allowed/not allowed, settings
+            return_status to True will return additional information.
+
+    Returns:
+        bool or str: typically returns True if [species] is allowed in [country], else
+        False.  Returns a more detailed string if return_status is set.
+    """
+
+    global taxonomy_string_to_taxonomy_info
+    global binomial_name_to_taxonomy_info
+    global common_name_to_taxonomy_info
+
+    assert taxonomy_string_to_geofencing_rules is not None, \
+        'Initialize geofencing prior to species lookup'
+    assert taxonomy_string_to_taxonomy_info is not None, \
+        'Initialize taxonomy lookup prior to species lookup'
+
+    taxonomy_string = _species_string_to_canonical_species_string(species)
+
+    # Normalize [state]
+
+    if state is not None:
+        state = state.upper()
+        assert len(state) == 2
+
+    # Turn "country" into a country code
+
+    if len(country) == 3:
+        assert country.upper() in country_code_to_country
+        country = country.upper()
+    else:
+        assert country.lower() in country_to_country_code
+        country = country_to_country_code[country.lower()]
+
+    country_code = country.upper()
+
+    # Species with no rules are allowed everywhere
+    if taxonomy_string not in taxonomy_string_to_geofencing_rules:
+        status = 'allow_by_default'
+        if return_status:
+            return status
+        else:
+            return True
+
+    geofencing_rules_this_species = taxonomy_string_to_geofencing_rules[taxonomy_string]
+    allowed_countries = []
+    blocked_countries = []
+
+    rule_types_this_species = list(geofencing_rules_this_species.keys())
+    for rule_type in rule_types_this_species:
+        assert rule_type in ('allow','block')
+
+    if 'block' in rule_types_this_species:
+        blocked_countries = list(geofencing_rules_this_species['block'])
+    if 'allow' in rule_types_this_species:
+        allowed_countries = list(geofencing_rules_this_species['allow'])
+
+    status = None
+
+    # The convention is that block rules win over allow rules
+    if country_code in blocked_countries:
+        if country_code in allowed_countries:
+            status = 'blocked_over_allow'
+        else:
+            status = 'blocked'
+    elif country_code in allowed_countries:
+        status = 'allowed'
+    elif len(allowed_countries) > 0:
+        # The convention is that if allow rules exist, any country not on that list
+        # is blocked.
+        status = 'block_not_on_country_allow_list'
+    else:
+        # Only block rules exist for this species, and they don't include this country
+        assert len(blocked_countries) > 0
+        status = 'allow_not_on_block_list'
+
+    # Now let's see whether we have to deal with any regional rules.
+    #
+    # Right now regional rules only exist for the US.
+    if (country_code == 'USA') and ('USA' in geofencing_rules_this_species[rule_type]):
+
+        if state is None:
+
+            state_list = geofencing_rules_this_species[rule_type][country_code]
+            if len(state_list) > 0:
+                assert status.startswith('allow')
+                status = 'allow_no_state'
+
+        else:
+
+            state_list = geofencing_rules_this_species[rule_type][country_code]
+
+            if state in state_list:
+                # If the state is on the list, do what the list says
+                if rule_type == 'allow':
+                    status = 'allow_on_state_allow_list'
+                else:
+                    status = 'block_on_state_block_list'
+            else:
+                # If the state is not on the list, do the opposite of what the list says
+                if rule_type == 'allow':
+                    status = 'block_not_on_state_allow_list'
+                else:
+                    status = 'allow_not_on_state_block_list'
+
+    if return_status:
+        return status
+    else:
+        if status.startswith('allow'):
+            return True
+        else:
+            assert status.startswith('block')
+            return False
+
+# ...def species_allowed_in_country(...)
+
+
+def export_geofence_data_to_csv(csv_fn, include_common_names=True):
+    """
+    Converts the geofence .json representation into an equivalent .csv representation,
+    with one taxon per row and one region per column.  Empty values indicate non-allowed
+    combinations, positive numbers indicate allowed combinations.  Negative values
+    are reserved for specific non-allowed combinations.
+
+    Module-global geofence data should already have been initialized with
+    initialize_geofencing().
+
+    Args:
+        csv_fn (str): output .csv file
+        include_common_names (bool, optional): include a column for common names
+
+    Returns:
+        dataframe: the pandas representation of the csv output file
+    """
+
+    global taxonomy_string_to_geofencing_rules
+    global taxonomy_string_to_taxonomy_info
+
+    all_taxa = sorted(list(taxonomy_string_to_geofencing_rules.keys()))
+    print('Preparing geofencing export for {} taxa'.format(len(all_taxa)))
+
+    all_regions = set()
+
+    # taxon = all_taxa[0]
+    for taxon in all_taxa:
+
+        taxon_rules = taxonomy_string_to_geofencing_rules[taxon]
+        for rule_type in taxon_rules.keys():
+
+            assert rule_type in ('allow','block')
+            all_country_rules_this_species = taxon_rules[rule_type]
+
+            for country_code in all_country_rules_this_species.keys():
+                all_regions.add(country_code)
+                assert country_code in country_code_to_country
+                assert len(country_code) == 3
+                region_rules = all_country_rules_this_species[country_code]
+                if len(region_rules) > 0:
+                    assert country_code == 'USA'
+                    for region_name in region_rules:
+                        assert len(region_name) == 2
+                        assert isinstance(region_name,str)
+                        all_regions.add(country_code + ':' + region_name)
+
+    all_regions = sorted(list(all_regions))
+
+    print('Found {} regions'.format(len(all_regions)))
+
+    n_allowed = 0
+    df = pd.DataFrame(index=all_taxa,columns=all_regions)
+    # df = df.fillna(np.nan)
+
+    for taxon in tqdm(all_taxa):
+        for region in all_regions:
+            tokens = region.split(':')
+            country_code = tokens[0]
+            state_code = None
+            if len(tokens) > 1:
+                state_code = tokens[1]
+            allowed = species_allowed_in_country(species=taxon,
+                                                 country=country_code,
+                                                 state=state_code,
+                                                 return_status=False)
+            if allowed:
+                n_allowed += 1
+                df.loc[taxon,region] = 1
+
+        # ...for each region
+
+    # ...for each taxon
+
+    print('Allowed {} of {} combinations'.format(n_allowed,len(all_taxa)*len(all_regions)))
+
+    # Before saving, convert columns with numeric values to integers
+    for col in df.columns:
+        # Check whether each column has any non-NaN values that could be integers
+        if df[col].notna().any() and pd.to_numeric(df[col], errors='coerce').notna().any():
+            # Convert column to Int64 type (pandas nullable integer type)
+            df[col] = pd.to_numeric(df[col], errors='coerce').astype('Int64')
+
+    if include_common_names:
+        df.insert(loc=0,column='common_name',value='')
+        for taxon in all_taxa:
+            if taxon in taxonomy_string_to_taxonomy_info:
+                taxonomy_info = taxonomy_string_to_taxonomy_info[taxon]
+                common_name = taxonomy_info['common_name']
+                assert isinstance(common_name,str) and len(common_name) < 50
+                df.loc[taxon,'common_name'] = common_name
+
+    df.to_csv(csv_fn,index=True,header=True)
+
+# ...def export_geofence_data_to_csv(...)
+
+
+#%% Interactive driver(s)
+
+if False:
+
+    pass
+
+    #%% Shared cell to initialize geofencing and taxonomy information
+
+    from megadetector.utils.wi_utils import species_allowed_in_country # noqa
+    from megadetector.utils.wi_utils import initialize_geofencing, initialize_taxonomy_info # noqa
+    from megadetector.utils.wi_utils import _species_string_to_canonical_species_string # noqa
+    from megadetector.utils.wi_utils import generate_csv_rows_for_species # noqa
+    from megadetector.utils.wi_utils import _generate_csv_rows_to_block_all_countries_except # noqa
+
+    from megadetector.utils.wi_utils import taxonomy_string_to_geofencing_rules # noqa
+    from megadetector.utils.wi_utils import taxonomy_string_to_taxonomy_info # noqa
+    from megadetector.utils.wi_utils import common_name_to_taxonomy_info # noqa
+    from megadetector.utils.wi_utils import binomial_name_to_taxonomy_info # noqa
+    from megadetector.utils.wi_utils import country_to_country_code # noqa
+    from megadetector.utils.wi_utils import country_code_to_country # noqa
+
+    model_base = os.path.expanduser('~/models/speciesnet')
+    geofencing_file = os.path.join(model_base,'crop','geofence_release.2025.02.27.0702.json')
+    country_code_file = os.path.join(model_base,'country-codes.csv')
+    # encoding = 'cp1252'; taxonomy_file = r'g:\temp\taxonomy_mapping-' + encoding + '.json'
+    encoding = None; taxonomy_file = os.path.join(model_base,'taxonomy_mapping.json')
+
+    initialize_geofencing(geofencing_file, country_code_file, force_init=True)
+    initialize_taxonomy_info(taxonomy_file, force_init=True, encoding=encoding)
+
+
+    #%% Generate a block-except list
+
+    block_except_list = 'ALB,AND,ARM,AUT,AZE,BEL,BGR,BIH,BLR,CHE,CYP,CZE,DEU,DNK,ESP,EST,FIN,FRA,GBR,GEO,GRC,HRV,HUN,IRL,IRN,IRQ,ISL,ISR,ITA,KAZ,LIE,LTU,LUX,LVA,MDA,MKD,MLT,MNE,NLD,NOR,POL,PRT,ROU,RUS,SMR,SRB,SVK,SVN,SWE,TUR,UKR,UZB'
+    species = 'eurasian badger'
+    species_string = _species_string_to_canonical_species_string(species)
+    rows = _generate_csv_rows_to_block_all_countries_except(species_string,block_except_list)
+
+    # import clipboard; clipboard.copy('\n'.join(rows))
+    print(rows)
+
+
+    #%% Generate an allow-list
+
+    taxon_name = 'potoroidae'
+    taxonomy_info = binomial_name_to_taxonomy_info[taxon_name]
+    taxonomy_string_short = taxonomy_info_to_taxonomy_string(taxonomy_info)
+    assert len(taxonomy_string_short.split(';')) == 5
+
+    generate_csv_rows_for_species(species_string=taxonomy_string_short,
+                                  allow_countries=['AUS'],
+                                  block_countries=None,
+                                  allow_states=None,
+                                  block_states=None,
+                                  blockexcept_countries=None)
+
+
+    #%% Test the effects of geofence changes
+
+    species = 'canis lupus dingo'
+    country = 'guatemala'
+    species_allowed_in_country(species,country,state=None,return_status=False)
+
+
+    #%% Geofencing lookups
+
+    # This can be a latin or common name
+    taxon = 'potoroidae'
+    # print(common_name_to_taxonomy_info[taxon])
+
+    # This can be a name or country code
+    country = 'AUS'
+    print(species_allowed_in_country(taxon, country))
+
+
+    #%% Bulk geofence lookups
+
+    if True:
+
+        # Make sure some Guatemalan species are allowed in Guatemala
+        all_species = [
+            'didelphis marsupialis',
+            'didelphis virginiana',
+            'dasypus novemcinctus',
+            'urocyon cinereoargenteus',
+            'nasua narica',
+            'eira barbara',
+            'conepatus semistriatus',
+            'leopardus wiedii',
+            'leopardus pardalis',
+            'puma concolor',
+            'panthera onca',
+            'tapirus bairdii',
+            'pecari tajacu',
+            'tayassu pecari',
+            'mazama temama',
+            'mazama pandora',
+            'odocoileus virginianus',
+            'dasyprocta punctata',
+            'tinamus major',
+            'crax rubra',
+            'meleagris ocellata',
+            'gulo gulo' # Consistency check; this species should be blocked
+            ]
+
+        country ='guatemala'
+        state = None
+
+    if True:
+
+        # Make sure some PNW species are allowed in the right states
+        all_species = \
+            ['Taxidea taxus',
+            'Martes americana',
+            'Ovis canadensis',
+            'Ursus americanus',
+            'Lynx rufus',
+            'Lynx canadensis',
+            'Puma concolor',
+            'Canis latrans',
+            'Cervus canadensis',
+            'Canis lupus',
+            'Ursus arctos',
+            'Marmota caligata',
+            'Alces alces',
+            'Oreamnos americanus',
+            'Odocoileus hemionus',
+            'Vulpes vulpes',
+            'Lepus americanus',
+            'Mephitis mephitis',
+            'Odocoileus virginianus',
+            'Marmota flaviventris',
+            'tapirus bairdii' # Consistency check; this species should be blocked
+            ]
+
+        all_species = [s.lower() for s in all_species]
+
+        country = 'USA'
+        state = 'WA'
+        # state = 'MT'
+
+    if True:
+
+        all_species = ['ammospermophilus harrisii']
+        country = 'USA'
+        state = 'CA'
+
+    for species in all_species:
+
+        taxonomy_info = binomial_name_to_taxonomy_info[species]
+        allowed = species_allowed_in_country(species, country, state=state, return_status=True)
+        state_string = ''
+        if state is not None:
+            state_string = ' ({})'.format(state)
+        print('{} ({}) for {}{}: {}'.format(taxonomy_info['common_name'],species,country,state_string,allowed))