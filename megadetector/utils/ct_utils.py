"""

ct_utils.py

Numeric/geometry/array utility functions.

"""

#%% Imports and constants

import inspect
import json
import math
import os
import builtins

import jsonpickle
import numpy as np

from operator import itemgetter

# List of file extensions we'll consider images; comparisons will be case-insensitive
# (i.e., no need to include both .jpg and .JPG on this list).
image_extensions = ['.jpg', '.jpeg', '.gif', '.png']


#%% Functions

def truncate_float_array(xs, precision=3):
    """
    Truncates the fractional portion of each floating-point value in the array [xs] 
    to a specific number of floating-point digits.

    Args:
        xs (list): list of floats to truncate
        precision (int, optional): the number of significant digits to preserve, should be >= 1            
            
    Returns:
        list: list of truncated floats
    """

    return [truncate_float(x, precision=precision) for x in xs]


def round_float_array(xs, precision=3):
    """
    Truncates the fractional portion of each floating-point value in the array [xs] 
    to a specific number of floating-point digits.

    Args:
        xs (list): list of floats to round
        precision (int, optional): the number of significant digits to preserve, should be >= 1            
            
    Returns:
        list: list of rounded floats    
    """
    
    return [round_float(x,precision) for x in xs]


def round_float(x, precision=3):
    """
    Convenience wrapper for the native Python round()
    
    Args:
        x (float): number to truncate
        precision (int, optional): the number of significant digits to preserve, should be >= 1
    
    Returns:
        float: rounded value
    """
    
    return round(x,precision)
    
    
def truncate_float(x, precision=3):
    """
    Truncates the fractional portion of a floating-point value to a specific number of 
    floating-point digits.
    
    For example: 
        
        truncate_float(0.0003214884) --> 0.000321
        truncate_float(1.0003214884) --> 1.000321
    
    This function is primarily used to achieve a certain float representation
    before exporting to JSON.

    Args:
        x (float): scalar to truncate
        precision (int, optional): the number of significant digits to preserve, should be >= 1
        
    Returns:
        float: truncated version of [x]
    """

    return math.floor(x * (10 ** precision)) / (10 ** precision)


def args_to_object(args, obj):
    """
    Copies all fields from a Namespace (typically the output from parse_args) to an
    object. Skips fields starting with _. Does not check existence in the target
    object.

    Args:
        args (argparse.Namespace): the namespace to convert to an object
        obj (object): object whose whose attributes will be updated
        
    Returns:
        object: the modified object (modified in place, but also returned)
    """
    
    for n, v in inspect.getmembers(args):
        if not n.startswith('_'):
            setattr(obj, n, v)

    return obj


def dict_to_object(d, obj):
    """
    Copies all fields from a dict to an object. Skips fields starting with _. 
    Does not check existence in the target object.

    Args:
        d (dict): the dict to convert to an object
        obj (object): object whose whose attributes will be updated
        
    Returns:
        object: the modified object (modified in place, but also returned)
    """
    
    for k in d.keys():
        if not k.startswith('_'):
            setattr(obj, k, d[k])

    return obj


def pretty_print_object(obj, b_print=True):
    """
    Converts an arbitrary object to .json, optionally printing the .json representation.
    
    Args:
        obj (object): object to print
        b_print (bool, optional): whether to print the object
        
    Returns:
        str: .json reprepresentation of [obj]
    """

    # _ = pretty_print_object(obj)

    # TODO: it's sloppy that I'm making a module-wide change here, consider at least
    # recording these operations and re-setting them at the end of this function.
    jsonpickle.set_encoder_options('json', sort_keys=True, indent=2)
    a = jsonpickle.encode(obj)
    s = '{}'.format(a)
    if b_print:
        print(s)
    return s


def is_list_sorted(L, reverse=False):
    """
    Returns True if the list L appears to be sorted, otherwise False.
    
    Calling is_list_sorted(L,reverse=True) is the same as calling
    is_list_sorted(L.reverse(),reverse=False).
    
    Args:
        L (list): list to evaluate
        reverse (bool, optional): whether to reverse the list before evaluating sort status 
    
    Returns:
        bool: True if the list L appears to be sorted, otherwise False
    """
    
    if reverse:
        return all(L[i] >= L[i + 1] for i in range(len(L)-1))
    else:
        return all(L[i] <= L[i + 1] for i in range(len(L)-1))
        

def write_json(path, content, indent=1):
    """
    Standardized wrapper for json.dump().
    
    Args:
        path (str): filename to write to
        content (object): object to dump
        indent (int, optional): indentation depth passed to json.dump
    """
    
    with open(path, 'w') as f:
        json.dump(content, f, indent=indent)


def convert_yolo_to_xywh(yolo_box):
    """
    Converts a YOLO format bounding box [x_center, y_center, w, h] to 
    [x_min, y_min, width_of_box, height_of_box].

    Args:
        yolo_box (list): bounding box of format [x_center, y_center, width_of_box, height_of_box]

    Returns:
        list: bbox with coordinates represented as [x_min, y_min, width_of_box, height_of_box]
    """
    
    x_center, y_center, width_of_box, height_of_box = yolo_box
    x_min = x_center - width_of_box / 2.0
    y_min = y_center - height_of_box / 2.0
    return [x_min, y_min, width_of_box, height_of_box]


def convert_xywh_to_xyxy(api_box):
    """
    Converts an xywh bounding box (the MD output format) to an xyxy bounding box (the format
    produced by TF-based MD models).

    Args:
        api_box (list): bbox formatted as [x_min, y_min, width_of_box, height_of_box]

    Returns:
        list: bbox formatted as [x_min, y_min, x_max, y_max]
    """

    x_min, y_min, width_of_box, height_of_box = api_box
    x_max = x_min + width_of_box
    y_max = y_min + height_of_box
    return [x_min, y_min, x_max, y_max]


def get_iou(bb1, bb2):
    """
    Calculates the intersection over union (IoU) of two bounding boxes.

    Adapted from:
        
    https://stackoverflow.com/questions/25349178/calculating-percentage-of-bounding-box-overlap-for-image-detector-evaluation

    Args:
        bb1 (list): [x_min, y_min, width_of_box, height_of_box]
        bb2 (list): [x_min, y_min, width_of_box, height_of_box]

    Returns:
        float: intersection_over_union, a float in [0, 1]
    """

    bb1 = convert_xywh_to_xyxy(bb1)
    bb2 = convert_xywh_to_xyxy(bb2)

    assert bb1[0] < bb1[2], 'Malformed bounding box (x2 >= x1)'
    assert bb1[1] < bb1[3], 'Malformed bounding box (y2 >= y1)'

    assert bb2[0] < bb2[2], 'Malformed bounding box (x2 >= x1)'
    assert bb2[1] < bb2[3], 'Malformed bounding box (y2 >= y1)'

    # Determine the coordinates of the intersection rectangle
    x_left = max(bb1[0], bb2[0])
    y_top = max(bb1[1], bb2[1])
    x_right = min(bb1[2], bb2[2])
    y_bottom = min(bb1[3], bb2[3])

    if x_right < x_left or y_bottom < y_top:
        return 0.0

    # The intersection of two axis-aligned bounding boxes is always an
    # axis-aligned bounding box
    intersection_area = (x_right - x_left) * (y_bottom - y_top)

    # Compute the area of both AABBs
    bb1_area = (bb1[2] - bb1[0]) * (bb1[3] - bb1[1])
    bb2_area = (bb2[2] - bb2[0]) * (bb2[3] - bb2[1])

    # Compute the intersection over union by taking the intersection
    # area and dividing it by the sum of prediction + ground-truth
    # areas - the intersection area.
    iou = intersection_area / float(bb1_area + bb2_area - intersection_area)
    assert iou >= 0.0, 'Illegal IOU < 0'
    assert iou <= 1.0, 'Illegal IOU > 1'
    return iou


def _get_max_conf_from_detections(detections):
    """
    Internal function used by get_max_conf(); don't call this directly.
    """
    
    max_conf = 0.0
    if detections is not None and len(detections) > 0:
        confidences = [det['conf'] for det in detections]
        max_conf = max(confidences)
    return max_conf


def get_max_conf(im):
    """
    Given an image dict in the MD output format, computes the maximum detection confidence for any 
    class.  Returns 0.0 (rather than None) if there was a failure or 'detections' isn't present.
    
    Args:
        im (dict): image dictionary in the MD output format (with a 'detections' field)
        
    Returns:
        float: the maximum detection confidence across all classes
    """
    
    max_conf = 0.0
    if 'detections' in im and im['detections'] is not None and len(im['detections']) > 0:
        max_conf = _get_max_conf_from_detections(im['detections'])
    return max_conf


def sort_results_for_image(im):
    """
    Sort classification and detection results in descending order by confidence (in place).
    
    Args:
        im (dict): image dictionary in the MD output format (with a 'detections' field)
    """
    if 'detections' not in im or im['detections'] is None:
        return

    # Sort detections in descending order by confidence
    im['detections'] = sort_list_of_dicts_by_key(im['detections'],k='conf',reverse=True)
    
    for det in im['detections']:
        
        # Sort classifications (which are (class,conf) tuples) in descending order by confidence
        if 'classifications' in det and \
            (det['classifications'] is not None) and \
            (len(det['classifications']) > 0):
            L = det['classifications']
            det['classifications'] = sorted(L,key=itemgetter(1),reverse=True)


def point_dist(p1,p2):
    """
    Computes the distance between two points, represented as length-two tuples.
    
    Args:
        p1: point, formatted as (x,y)
        p2: point, formatted as (x,y)
        
    Returns:
        float: the Euclidean distance between p1 and p2
    """
    
    return math.sqrt( ((p1[0]-p2[0])**2) + ((p1[1]-p2[1])**2) )


def rect_distance(r1, r2, format='x0y0x1y1'):
    """
    Computes the minimum distance between two axis-aligned rectangles, each represented as 
    (x0,y0,x1,y1) by default.
    
    Can also specify "format" as x0y0wh for MD-style bbox formatting (x0,y0,w,h).
    
    Args:
        r1: rectangle, formatted as (x0,y0,x1,y1) or (x0,y0,xy,y1)
        r2: rectangle, formatted as (x0,y0,x1,y1) or (x0,y0,xy,y1)
        format (str, optional): whether the boxes are formatted as 'x0y0x1y1' (default) or 'x0y0wh'
        
    Returns:
        float: the minimum distance between r1 and r2
    """
    
    assert format in ('x0y0x1y1','x0y0wh'), 'Illegal rectangle format {}'.format(format)
    
    if format == 'x0y0wh':
        # Convert to x0y0x1y1 without modifying the original rectangles
        r1 = [r1[0],r1[1],r1[0]+r1[2],r1[1]+r1[3]]
        r2 = [r2[0],r2[1],r2[0]+r2[2],r2[1]+r2[3]]
        
    # https://stackoverflow.com/a/26178015
    x1, y1, x1b, y1b = r1
    x2, y2, x2b, y2b = r2
    left = x2b < x1
    right = x1b < x2
    bottom = y2b < y1
    top = y1b < y2
    if top and left:
        return point_dist((x1, y1b), (x2b, y2))
    elif left and bottom:
        return point_dist((x1, y1), (x2b, y2b))
    elif bottom and right:
        return point_dist((x1b, y1), (x2, y2b))
    elif right and top:
        return point_dist((x1b, y1b), (x2, y2))
    elif left:
        return x1 - x2b
    elif right:
        return x2 - x1b
    elif bottom:
        return y1 - y2b
    elif top:
        return y2 - y1b
    else:
        return 0.0


def split_list_into_fixed_size_chunks(L,n):
    """
    Split the list or tuple L into chunks of size n (allowing at most one chunk with size 
    less than N, i.e. len(L) does not have to be a multiple of n).
        
    Args:
        L (list): list to split into chunks
        n (int): preferred chunk size
        
    Returns:
        list: list of chunks, where each chunk is a list of length n or n-1
    """
    
    return [L[i * n:(i + 1) * n] for i in range((len(L) + n - 1) // n )]


def split_list_into_n_chunks(L, n, chunk_strategy='greedy'):
    """
    Splits the list or tuple L into n equally-sized chunks (some chunks may be one 
    element smaller than others, i.e. len(L) does not have to be a multiple of n).
    
    chunk_strategy can be "greedy" (default, if there are k samples per chunk, the first
    k go into the first chunk) or "balanced" (alternate between chunks when pulling
    items from the list).
                                              
    Args:
        L (list): list to split into chunks
        n (int): number of chunks
        chunk_strategy (str, optiopnal): "greedy" or "balanced"; see above
        
    Returns:
        list: list of chunks, each of which is a list
    """
    
    if chunk_strategy == 'greedy':
        k, m = divmod(len(L), n)
        return list(L[i*k+min(i, m):(i+1)*k+min(i+1, m)] for i in range(n))
    elif chunk_strategy == 'balanced':
        chunks = [ [] for _ in range(n) ]
        for i_item,item in enumerate(L):
            i_chunk = i_item % n
            chunks[i_chunk].append(item)
        return chunks
    else:
        raise ValueError('Invalid chunk strategy: {}'.format(chunk_strategy))


def sort_list_of_dicts_by_key(L,k,reverse=False):
    """
    Sorts the list of dictionaries [L] by the key [k].
    
    Args:
        L (list): list of dictionaries to sort
        k (object, typically str): the sort key
        reverse (bool, optional): whether to sort in reverse (descending) order
        
    Returns:
        dict: sorted copy of [d]
    """
    return sorted(L, key=lambda d: d[k], reverse=reverse)
    
    
def sort_dictionary_by_key(d,reverse=False):
    """
    Sorts the dictionary [d] by key.
    
    Args:
        d (dict): dictionary to sort
        reverse (bool, optional): whether to sort in reverse (descending) order
        
    Returns:
        dict: sorted copy of [d]
    """
    
    d = dict(sorted(d.items(),reverse=reverse))
    return d
    

def sort_dictionary_by_value(d,sort_values=None,reverse=False):
    """
    Sorts the dictionary [d] by value.  If sort_values is None, uses d.values(),
    otherwise uses the dictionary sort_values as the sorting criterion.
    
    Args:
        d (dict): dictionary to sort
        sort_values (dict, optional): dictionary mapping keys in [d] to sort values (defaults 
            to None, uses [d] itself for sorting)
        reverse (bool, optional): whether to sort in reverse (descending) order
    
    Returns:
        dict: sorted copy of [d]
    """
    
    if sort_values is None:
        d = {k: v for k, v in sorted(d.items(), key=lambda item: item[1], reverse=reverse)}
    else:
        d = {k: v for k, v in sorted(d.items(), key=lambda item: sort_values[item[0]], reverse=reverse)}
    return d


def invert_dictionary(d):
    """
    Creates a new dictionary that maps d.values() to d.keys().  Does not check
    uniqueness.
    
    Args:
        d (dict): dictionary to invert
    
    Returns:
        dict: inverted copy of [d]
    """
    
    return {v: k for k, v in d.items()}


def image_file_to_camera_folder(image_fn):
    r"""
    Removes common overflow folders (e.g. RECNX101, RECNX102) from paths, i.e. turn:
        
    a\b\c\RECNX101\image001.jpg
    
    ...into:
        
    a\b\c

    Returns the same thing as os.dirname() (i.e., just the folder name) if no overflow folders are 
    present.

    Always converts backslashes to slashes.
    
    Args:
        image_fn (str): the image filename from which we should remove overflow folders
        
    Returns:
        str: a version of [image_fn] from which camera overflow folders have been removed
    """
    
    import re
    
    # 100RECNX is the overflow folder style for Reconyx cameras
    # 100EK113 is (for some reason) the overflow folder style for Bushnell cameras
    # 100_BTCF is the overflow folder style for Browning cameras
    # 100MEDIA is the overflow folder style used on a number of consumer-grade cameras
    patterns = [r'/\d+RECNX/',r'/\d+EK\d+/',r'/\d+_BTCF/',r'/\d+MEDIA/']
    
    image_fn = image_fn.replace('\\','/')    
    for pat in patterns:
        image_fn = re.sub(pat,'/',image_fn)
    camera_folder = os.path.dirname(image_fn)
    
    return camera_folder
    

def is_float(v):
    """
    Determines whether v is either a float or a string representation of a float.
    
    Args:
        v (object): object to evaluate
        
    Returns:
        bool: True if [v] is a float or a string representation of a float, otherwise False
    """
    
    try:
        _ = float(v)
        return True
    except ValueError:
        return False


def is_iterable(x):
    """
    Uses duck typing to assess whether [x] is iterable (list, set, dict, etc.).
    
    Args:
        x (object): the object to test
    
    Returns:
        bool: True if [x] appears to be iterable, otherwise False
    """
    
    try:
        _ = iter(x)
    except:
       return False
    return True


def is_empty(v):
    """
    A common definition of "empty" used throughout the repo, particularly when loading
    data from .csv files.  "empty" includes None, '', and NaN.
    
    Args:
        v: the object to evaluate for emptiness
        
    Returns:
        bool: True if [v] is None, '', or NaN, otherwise False
    """
    if v is None:
        return True
    if isinstance(v,str) and v == '':
        return True
    if isinstance(v,float) and np.isnan(v):
        return True
    return False


def min_none(a,b):
    """
    Returns the minimum of a and b.  If both are None, returns None.  If one is None, 
    returns the other.
    
    Args:
        a (numeric): the first value to compare
        b (numeric): the second value to compare
        
    Returns:
        numeric: the minimum of a and b, or None
    """
    if a is None and b is None:
        return None
    elif a is None:
        return b
    elif b is None:
        return a
    else:
        return min(a,b)
    

def max_none(a,b):
    """
    Returns the maximum of a and b.  If both are None, returns None.  If one is None, 
    returns the other.
    
    Args:
        a (numeric): the first value to compare
        b (numeric): the second value to compare
        
    Returns:
        numeric: the maximum of a and b, or None
    """
    if a is None and b is None:
        return None
    elif a is None:
        return b
    elif b is None:
        return a
    else:
        return max(a,b)

    
def isnan(v):
    """
    Returns True if v is a nan-valued float, otherwise returns False.
    
    Args:
        v: the object to evaluate for nan-ness
    
    Returns:
        bool: True if v is a nan-valued float, otherwise False
    """
    
    try:        
        return np.isnan(v)
    except Exception:
        return False


def sets_overlap(set1, set2):
    """
    Determines whether two sets overlap.
    
    Args:
        set1 (set): the first set to compare (converted to a set if it's not already)
        set2 (set): the second set to compare (converted to a set if it's not already)
        
    Returns:
        bool: True if any elements are shared between set1 and set2
    """
    
    return not set(set1).isdisjoint(set(set2))


def is_function_name(s,calling_namespace):
    """
    Determines whether [s] is a callable function in the global or local scope, or a 
    built-in function.
    
    Args:
        s (str): the string to test for function-ness
        calling_namespace (dict): typically pass the output of locals()
    """
    
    assert isinstance(s,str), 'Input is not a string'
    
    return callable(globals().get(s)) or \
        callable(locals().get(s)) or \
        callable(calling_namespace.get(s)) or \
        callable(getattr(builtins, s, None))
        
<<<<<<< HEAD

# From https://gist.github.com/fralau/061a4f6c13251367ef1d9a9a99fb3e8d
def parse_kvp(s,kv_separator='='):
    """
    Parse a key/value pair, separated by [kv_separator].  Errors if s is not
    a valid key/value pair string.
    
    Args:
        s (str): the string to parse
        kv_separator (str, optional): the string separating keys from values.
    
    Returns:
        tuple: a 2-tuple formatted as (key,value)
    """
    
    items = s.split(kv_separator)
    assert len(items) > 1, 'Illegal key-value pair'
    key = items[0].strip()
    if len(items) > 1:
        value = kv_separator.join(items[1:])
    return (key, value)


def parse_kvp_list(items,kv_separator='=',d=None):
    """
    Parse a list key-value pairs into a dictionary.  If items is None or [],
    returns {}.
    
    Args:
        items (list): the list of KVPs to parse
        kv_separator (str, optional): the string separating keys from values.
        d (dict, optional): the initial dictionary, defaults to {}
        
    Returns:
        dict: a dict mapping keys to values
    """
    
    if d is None:
        d = {}

    if items is None or len(items) == 0:
        return d
    
    for item in items:
        key, value = parse_kvp(item)
        d[key] = value
        
    return d


def dict_to_kvp_list(d,
                     item_separator=' ',
                     kv_separator='=',
                     non_string_value_handling='error'):
    """
    Convert a string <--> string dict into a string containing list of list of
    key-value pairs.  I.e., converts {'a':'dog','b':'cat'} to 'a=dog b=cat'.  If
    d is None, returns None.  If d is empty, returns ''.
    
    Args:
        d (dict): the dictionary to convert, must contain only strings
        item_separator (str, optional): the delimiter between KV pairs
        kv_separator (str, optional): the separator betweena a key and its value
        non_string_value_handling (str, optional): what do do with non-string values,
            can be "omit", "error", or "convert"
    
    Returns:
        str: the string representation of [d]
    """
    
    if d is None:
        return None
    
    if len(d) == 0:
        return ''
    
    s = ''
    for k in d.keys():
        assert isinstance(k,str), 'Input {} is not a str <--> str dict'.format(str(d))
        v = d[k]
        if not isinstance(v,str):
            if non_string_value_handling == 'error':
                raise ValueError('Input {} is not a str <--> str dict'.format(str(d)))
            elif non_string_value_handling == 'omit':
                continue
            elif non_string_value_handling == 'convert':
                v = str(v)
            else:
                raise ValueError('Unrecognized non_string_value_handling value: {}'.format(
                    non_string_value_handling))
        if s is None:
            s = ''
        else:
            s += item_separator
        s += k + kv_separator + v
    
    return s
    

def parse_bool_string(s):
    """
    Convert the strings "true" or "false" to boolean values.  Case-insensitive, discards
    leading and trailing whitespace.  If s is already a bool, returns s.
    
    Args:
        s (str or bool): the string to parse, or the bool to return
        
    Returns:
        bool: the parsed value
    """
    
    if isinstance(s,bool):
        return s
    s = s.lower().strip()
    if s == 'true':
        return True
    elif s == 'false':
        return False
    else:
        raise ValueError('Cannot parse bool from string {}'.format(str(s)))
    

#%% Test drivers
=======
>>>>>>> 796fd2f6

def __module_test__():
    """
    Module test driver
    """ 
    
    ##%% Camera folder mapping
    
    assert image_file_to_camera_folder('a/b/c/d/100EK113/blah.jpg') == 'a/b/c/d'    
    assert image_file_to_camera_folder('a/b/c/d/100RECNX/blah.jpg') == 'a/b/c/d'
    
    
    ##%% Test a few rectangle distances
    
    r1 = [0,0,1,1]; r2 = [0,0,1,1]; assert rect_distance(r1,r2)==0
    r1 = [0,0,1,1]; r2 = [0,0,1,100]; assert rect_distance(r1,r2)==0
    r1 = [0,0,1,1]; r2 = [1,1,2,2]; assert rect_distance(r1,r2)==0
    r1 = [0,0,1,1]; r2 = [1.1,0,0,1.1]; assert abs(rect_distance(r1,r2)-.1) < 0.00001
    
    r1 = [0.4,0.8,10,22]; r2 = [100, 101, 200, 210.4]; assert abs(rect_distance(r1,r2)-119.753) < 0.001
    r1 = [0.4,0.8,10,22]; r2 = [101, 101, 200, 210.4]; assert abs(rect_distance(r1,r2)-120.507) < 0.001    
    r1 = [0.4,0.8,10,22]; r2 = [120, 120, 200, 210.4]; assert abs(rect_distance(r1,r2)-147.323) < 0.001

    
    ##%% Test dictionary sorting
    
    L = [{'a':5},{'a':0},{'a':10}]
    k = 'a'
    sort_list_of_dicts_by_key(L, k, reverse=True)<|MERGE_RESOLUTION|>--- conflicted
+++ resolved
@@ -703,9 +703,8 @@
         callable(locals().get(s)) or \
         callable(calling_namespace.get(s)) or \
         callable(getattr(builtins, s, None))
-        
-<<<<<<< HEAD
-
+
+        
 # From https://gist.github.com/fralau/061a4f6c13251367ef1d9a9a99fb3e8d
 def parse_kvp(s,kv_separator='='):
     """
@@ -827,9 +826,7 @@
         raise ValueError('Cannot parse bool from string {}'.format(str(s)))
     
 
-#%% Test drivers
-=======
->>>>>>> 796fd2f6
+#%% Test driver
 
 def __module_test__():
     """
