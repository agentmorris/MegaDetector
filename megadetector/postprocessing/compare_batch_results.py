"""

compare_batch_results.py

Compare sets of batch results; typically used to compare:

* Results from different MegaDetector versions
* Results before/after RDE
* Results with/without augmentation

Makes pairwise comparisons between sets of results, but can take lists of results files
(will perform all pairwise comparisons).  Results are written to an HTML page that shows the
number and nature of disagreements (in the sense of each image being a detection or non-detection),
with sample images for each category.

Operates in one of three modes, depending on whether ground truth labels/boxes are available:

* The most common mode assumes no ground truth, just finds agreement/disagreement between
  results files, or class discrepancies.

* If image-level ground truth is available, finds image-level agreements on TPs/TNs/FPs/FNs, but also
  finds image-level TPs/TNs/FPs/FNs that are unique to each set of results (at the specified confidence
  threshold).

* If box-level ground truth is available, finds box-level agreements on TPs/TNs/FPs/FNs, but also finds
  image-level TPs/TNs/FPs/FNs that are unique to each set of results (at the specified confidence
  threshold).

"""

#%% Imports

import json
import os
import random
import copy
import urllib
import itertools

import numpy as np

from tqdm import tqdm
from functools import partial
from collections import defaultdict

from PIL import ImageFont, ImageDraw

from multiprocessing.pool import ThreadPool
from multiprocessing.pool import Pool

from megadetector.visualization import visualization_utils
from megadetector.utils.write_html_image_list import write_html_image_list
from megadetector.utils.ct_utils import invert_dictionary, get_iou
from megadetector.utils import path_utils
from megadetector.visualization.visualization_utils import get_text_size

def _maxempty(L):
    """
    Return the maximum value in a list, or 0 if the list is empty
    """

    if len(L) == 0:
        return 0
    else:
        return max(L)


#%% Constants and support classes

class PairwiseBatchComparisonOptions:
    """
    Defines the options used for a single pairwise comparison; a list of these
    pairwise options sets is stored in the BatchComparisonsOptions class.
    """

    def __init__(self):

        #: First filename to compare
        self.results_filename_a = None

        #: Second filename to compare
        self.results_filename_b = None

        #: Description to use in the output HTML for filename A
        self.results_description_a = None

        #: Description to use in the output HTML for filename B
        self.results_description_b = None

        #: Per-class detection thresholds to use for filename A (including a 'default' threshold)
        self.detection_thresholds_a = {'animal':0.15,'person':0.15,'vehicle':0.15,'default':0.15}

        #: Per-class detection thresholds to use for filename B (including a 'default' threshold)
        self.detection_thresholds_b = {'animal':0.15,'person':0.15,'vehicle':0.15,'default':0.15}

        #: Rendering threshold to use for all categories for filename A
        self.rendering_confidence_threshold_a = 0.1

        #: Rendering threshold to use for all categories for filename B
        self.rendering_confidence_threshold_b = 0.1

# ...class PairwiseBatchComparisonOptions


class BatchComparisonOptions:
    """
    Defines the options for a set of (possibly many) pairwise comparisons.
    """

    def __init__(self):

        #: Folder to which we should write HTML output
        self.output_folder = None

        #: Base folder for images (which are specified as relative files)
        self.image_folder = None

        #: Job name to use in the HTML output file
        self.job_name = ''

        #: Maximum number of images to render for each category, where a "category" here is
        #: "detections_a_only", "detections_b_only", etc., or None to render all images.
        self.max_images_per_category = 1000

        #: Maximum number of images per HTML page (paginates if a category page goes beyond this),
        #: or None to disable pagination.
        self.max_images_per_page = None

        #: Colormap to use for detections in file A (maps detection categories to colors)
        self.colormap_a = ['Red']

        #: Colormap to use for detections in file B (maps detection categories to colors)
        self.colormap_b = ['RoyalBlue']

        #: Process-based parallelization isn't supported yet; this must be "True"
        self.parallelize_rendering_with_threads = True

        #: List of filenames to include in the comparison, or None to use all files
        self.filenames_to_include = None

        #: List of category names to include in the comparison, or None to use all categories
        self.category_names_to_include = None

        #: Compare only detections/non-detections, ignore categories (still renders categories)
        self.class_agnostic_comparison = False

        #: Width of images to render in the output HTML
        self.target_width = 800

        #: Number of workers to use for rendering, or <=1 to disable parallelization
        self.n_rendering_workers = 20

        #: Random seed for image sampling (not used if max_images_per_category is None)
        self.random_seed = 0

        #: Whether to sort results by confidence; if this is False, sorts by filename
        self.sort_by_confidence = False

        #: The expectation is that all results sets being compared will refer to the same images; if this
        #: is True (default), we'll error if that's not the case, otherwise non-matching lists will just be
        #: a warning.
        self.error_on_non_matching_lists = True

        #: Ground truth .json file in COCO Camera Traps format, or an already-loaded COCO dictionary
        self.ground_truth_file = None

        #: IoU threshold to use when comparing to ground truth with boxes
        self.gt_iou_threshold = 0.5

        #: Category names that refer to empty images when image-level ground truth is provided
        self.gt_empty_categories = ['empty','blank','misfire']

        #: Should we show image-level labels as text on each image when boxes are not available?
        self.show_labels_for_image_level_gt = True

        #: Should we show category names (instead of numbers) on GT boxes?
        self.show_category_names_on_gt_boxes = True

        #: Should we show category names (instead of numbers) on detected boxes?
        self.show_category_names_on_detected_boxes = True

        #: List of PairwiseBatchComparisonOptions that defines the comparisons we'll render.
        self.pairwise_options = []

        #: Only process images whose file names contain this token
        #:
        #: This can also be a pointer to a function that takes a string (filename)
        #: and returns a bool (if the function returns True, the image will be
        #: included in the comparison).
        self.required_token = None

        #: Enable additional debug output
        self.verbose = False

        #: Separate out the "clean TP" and "clean TN" categories, only relevant when GT is
        #: available.
        self.include_clean_categories = True

        #: When rendering to the output table, optionally write alternative strings
        #: to describe images
        self.fn_to_display_fn = None

        #: Should we run urllib.parse.quote() on paths before using them as links in the
        #: output page?
        self.parse_link_paths = True

# ...class BatchComparisonOptions


class PairwiseBatchComparisonResults:
    """
    The results from a single pairwise comparison.
    """

    def __init__(self):

        #: String of HTML content suitable for rendering to an HTML file
        self.html_content = None

        #: Possibly-modified version of the PairwiseBatchComparisonOptions supplied as input.
        self.pairwise_options = None

        #: A dictionary with keys representing category names; in the no-ground-truth case, for example,
        #: category names are:
        #:
        #: common_detections
        #: common_non_detections
        #: detections_a_only
        #: detections_b_only
        #: class_transitions
        #
        #: Values are dicts with fields 'im_a', 'im_b', 'sort_conf', and 'im_gt'
        self.categories_to_image_pairs = None

# ...class PairwiseBatchComparisonResults


class BatchComparisonResults:
    """
    The results from a set of pairwise comparisons
    """

    def __init__(self):

        #: Filename containing HTML output
        self.html_output_file = None

        #: A list of PairwiseBatchComparisonResults
        self.pairwise_results = None

# ...class BatchComparisonResults


main_page_style_header = """<head>
    <style type="text/css">
    a { text-decoration: none; }
    body { font-family: segoe ui, calibri, "trebuchet ms", verdana, arial, sans-serif; }
    div.contentdiv { margin-left: 20px; }
    </style>
    </head>"""

main_page_header = '<html>\n{}\n<body>\n'.format(main_page_style_header)
main_page_footer = '<br/><br/><br/></body></html>\n'


#%% Comparison functions

def _render_image_pair(fn,image_pairs,category_folder,options,pairwise_options):
    """
    Render two sets of results (i.e., a comparison) for a single image.

    Args:
        fn (str): image filename
        image_pairs (dict): dict mapping filenames to pairs of image dicts
        category_folder (str): folder to which to render this image, typically
            "detections_a_only", "detections_b_only", etc.
        options (BatchComparisonOptions): job options
        pairwise_options (PairwiseBatchComparisonOptions): pairwise comparison options

    Returns:
        str: rendered image filename
    """

    input_image_path = os.path.join(options.image_folder,fn)
    assert os.path.isfile(input_image_path), 'Image {} does not exist'.format(input_image_path)

    im = visualization_utils.open_image(input_image_path)
    image_pair = image_pairs[fn]
    detections_a = image_pair['im_a']['detections']
    detections_b = image_pair['im_b']['detections']

    custom_strings_a = [''] * len(detections_a)
    custom_strings_b = [''] * len(detections_b)

    # This function is often used to compare results before/after various merging
    # steps, so we have some special-case formatting based on the "transferred_from"
    # field generated in merge_detections.py.
    for i_det,det in enumerate(detections_a):
        if 'transferred_from' in det:
            custom_strings_a[i_det] = '({})'.format(
                det['transferred_from'].split('.')[0])

    for i_det,det in enumerate(detections_b):
        if 'transferred_from' in det:
            custom_strings_b[i_det] = '({})'.format(
                det['transferred_from'].split('.')[0])

    if options.target_width is not None:
        im = visualization_utils.resize_image(im, options.target_width)

    label_map = None
    if options.show_category_names_on_detected_boxes:
        label_map=options.detection_category_id_to_name

    visualization_utils.render_detection_bounding_boxes(detections_a,im,
        confidence_threshold=pairwise_options.rendering_confidence_threshold_a,
        thickness=4,expansion=0,
        label_map=label_map,
        colormap=options.colormap_a,
        textalign=visualization_utils.TEXTALIGN_LEFT,
        vtextalign=visualization_utils.VTEXTALIGN_TOP,
        custom_strings=custom_strings_a)
    visualization_utils.render_detection_bounding_boxes(detections_b,im,
        confidence_threshold=pairwise_options.rendering_confidence_threshold_b,
        thickness=2,expansion=0,
        label_map=label_map,
        colormap=options.colormap_b,
        textalign=visualization_utils.TEXTALIGN_LEFT,
        vtextalign=visualization_utils.VTEXTALIGN_BOTTOM,
        custom_strings=custom_strings_b)

    # Do we also need to render ground truth?
    if 'im_gt' in image_pair and image_pair['im_gt'] is not None:

        im_gt = image_pair['im_gt']
        annotations_gt = image_pair['annotations_gt']
        gt_boxes = []
        for ann in annotations_gt:
            if 'bbox' in ann:
                gt_boxes.append(ann['bbox'])
        gt_categories = [ann['category_id'] for ann in annotations_gt]

        if len(gt_boxes) > 0:

            label_map = None
            if options.show_category_names_on_gt_boxes:
                label_map=options.gt_category_id_to_name

            assert len(gt_boxes) == len(gt_categories)
            gt_colormap = ['yellow']*(max(gt_categories)+1)
            visualization_utils.render_db_bounding_boxes(boxes=gt_boxes,
                                                         classes=gt_categories,
                                                         image=im,
                                                         original_size=(im_gt['width'],im_gt['height']),
                                                         label_map=label_map,
                                                         thickness=1,
                                                         expansion=0,
                                                         textalign=visualization_utils.TEXTALIGN_RIGHT,
                                                         vtextalign=visualization_utils.VTEXTALIGN_TOP,
                                                         text_rotation=-90,
                                                         colormap=gt_colormap)

        else:

            if options.show_labels_for_image_level_gt:

                gt_categories_set = set([ann['category_id'] for ann in annotations_gt])
                gt_category_names = [options.gt_category_id_to_name[category_name] for
                                     category_name in gt_categories_set]
                category_string = ','.join(gt_category_names)
                category_string = '(' + category_string + ')'

                try:
                    font = ImageFont.truetype('arial.ttf', 25)
                except IOError:
                    font = ImageFont.load_default()

                draw = ImageDraw.Draw(im)

                text_width, text_height = get_text_size(font,category_string)

                text_left = 10
                text_bottom = text_height + 10
                margin = np.ceil(0.05 * text_height)

                draw.text(
                    (text_left + margin, text_bottom - text_height - margin),
                    category_string,
                    fill='white',
                    font=font)

        # ...if we have boxes in the GT

    # ...if we need to render ground truth

    output_image_fn = path_utils.flatten_path(fn)
    output_image_path = os.path.join(category_folder,output_image_fn)
    im.save(output_image_path)
    return output_image_path

# ...def _render_image_pair()


def _result_types_to_comparison_category(result_types_present_a,
                                         result_types_present_b,
                                         ground_truth_type,
                                         options):
    """
    Given the set of result types (tp,tn,fp,fn) present in each of two sets of results
    for an image, determine the category to which we want to assign this image.
    """

    # The "common_tp" category is for the case where both models have *only* TPs
    if ('tp' in result_types_present_a) and ('tp' in result_types_present_b) and \
        (len(result_types_present_a) == 1) and (len(result_types_present_b) == 1):
        return 'common_tp'

    # The "common_tn" category is for the case where both models have *only* TNs
    if ('tn' in result_types_present_a) and ('tn' in result_types_present_b) and \
        (len(result_types_present_a) == 1) and (len(result_types_present_b) == 1):
        return 'common_tn'

    """
    # The "common_fp" category is for the case where both models have *only* FPs
    if ('fp' in result_types_present_a) and ('fp' in result_types_present_b) and \
         (len(result_types_present_a) == 1) and (len(result_types_present_b) == 1):
        return 'common_fp'
    """

    # The "common_fp" category is for the case where both models have at least one FP,
    # and no FNs.
    if ('fp' in result_types_present_a) and ('fp' in result_types_present_b) and \
         ('fn' not in result_types_present_a) and ('fn' not in result_types_present_b):
        return 'common_fp'

    """
    # The "common_fn" category is for the case where both models have *only* FNs
    if ('fn' in result_types_present_a) and ('fn' in result_types_present_b) and \
         (len(result_types_present_a) == 1) and (len(result_types_present_b) == 1):
        return 'common_fn'
    """

    # The "common_fn" category is for the case where both models have at least one FN,
    # and no FPs
    if ('fn' in result_types_present_a) and ('fn' in result_types_present_b) and \
        ('fp' not in result_types_present_a) and ('fp' not in result_types_present_b):
        return 'common_fn'

    ## The tp-only categories are for the case where one model has *only* TPs

    if ('tp' in result_types_present_a) and (len(result_types_present_a) == 1):
        # Clean TPs are cases where the other model has only FNs, no FPs
        if options.include_clean_categories:
            if  ('fn' in result_types_present_b) and \
                ('fp' not in result_types_present_b) and \
                ('tp' not in result_types_present_b):
                return 'clean_tp_a_only'
        # Otherwise, TPs are cases where one model has only TPs, and the other model
        # has any mistakse
        if ('fn' in result_types_present_b) or ('fp' in result_types_present_b):
            return 'tp_a_only'

    if ('tp' in result_types_present_b) and (len(result_types_present_b) == 1):
        # Clean TPs are cases where the other model has only FNs, no FPs
        if options.include_clean_categories:
            if  ('fn' in result_types_present_a) and \
                ('fp' not in result_types_present_a) and \
                ('tp' not in result_types_present_a):
                return 'clean_tp_b_only'
        # Otherwise, TPs are cases where one model has only TPs, and the other model
        # has any mistakse
        if ('fn' in result_types_present_a) or ('fp' in result_types_present_a):
            return 'tp_b_only'

    # The tn-only categories are for the case where one model has a TN and the
    # other has at least one fp
    if 'tn' in result_types_present_a and 'fp' in result_types_present_b:
        assert len(result_types_present_a) == 1
        assert len(result_types_present_b) == 1
        return 'tn_a_only'
    if 'tn' in result_types_present_b and 'fp' in result_types_present_a:
        assert len(result_types_present_a) == 1
        assert len(result_types_present_b) == 1
        return 'tn_b_only'

    # The 'fpfn' category is for everything else
    return 'fpfn'

# ...def _result_types_to_comparison_category(...)


def _subset_md_results(results,options):
    """
    Subset a set of MegaDetector results according to the rules defined in the
    BatchComparisonOptions object [options].  Typically used to filter for files
    containing a particular string.  Modifies [results] in place, also returns.

    Args:
        results (dict): MD results
        options (BatchComparisonOptions): job options containing filtering rules
    """

    if options.required_token is None:
        return results

    images_to_keep = []
    for im in results['images']:
        # Is [required_token] a string?
        if isinstance(options.required_token,str):
            if options.required_token in im['file']:
                images_to_keep.append(im)
        # Otherwise [required_token] is a function
        else:
            assert callable(options.required_token), 'Illegal value for required_token'
            if options.required_token(im['file']):
                images_to_keep.append(im)


    if options.verbose:
        print('Keeping {} of {} images in MD results'.format(
            len(images_to_keep),len(results['images'])))

    results['images'] = images_to_keep
    return results

# ...def _subset_md_results(...)


def _subset_ground_truth(gt_data,options):
    """
    Subset a set of COCO annotations according to the rules defined in the
    BatchComparisonOptions object [options].  Typically used to filter for files
    containing a particular string.  Modifies [results] in place, also returns.

    Args:
        gt_data (dict): COCO-formatted annotations
        options (BatchComparisonOptions): job options containing filtering rules
    """

    if options.required_token is None:
        return gt_data

    images_to_keep = []
    for im in gt_data['images']:
        if isinstance(options.required_token,str):
            if options.required_token in im['file_name']:
                images_to_keep.append(im)
        else:
            if options.required_token(im['file_name']):
                images_to_keep.append(im)

    image_ids_to_keep_set = set([im['id'] for im in images_to_keep])

    annotations_to_keep = []
    for ann in gt_data['annotations']:
        if ann['image_id'] in image_ids_to_keep_set:
            annotations_to_keep.append(ann)

    if options.verbose:
        print('Keeping {} of {} images, {} of {} annotations in GT data'.format(
            len(images_to_keep),len(gt_data['images']),
            len(annotations_to_keep),len(gt_data['annotations'])))

    gt_data['images'] = images_to_keep
    gt_data['annotations'] = annotations_to_keep

    return gt_data

# ...def _subset_ground_truth(...)


def _pairwise_compare_batch_results(options,output_index,pairwise_options):
    """
    The main entry point for this module is compare_batch_results(), which calls
    this function for each pair of comparisons the caller has requested.  Generates an
    HTML page for this comparison.  Returns a BatchComparisonResults object.

    Args:
        options (BatchComparisonOptions): overall job options for this comparison group
        output_index (int): a numeric index used for generating HTML titles
        pairwise_options (PairwiseBatchComparisonOptions): job options for this comparison

    Returns:
        PairwiseBatchComparisonResults: the results of this pairwise comparison
    """

    # pairwise_options is passed as a parameter here, and should not be specified
    # in the options object.
    assert options.pairwise_options is None

    if options.random_seed is not None:
        random.seed(options.random_seed)

    # Warn the user if some "detections" might not get rendered
    max_classification_threshold_a = max(list(pairwise_options.detection_thresholds_a.values()))
    max_classification_threshold_b = max(list(pairwise_options.detection_thresholds_b.values()))

    if pairwise_options.rendering_confidence_threshold_a > max_classification_threshold_a:
        print('*** Warning: rendering threshold A ({}) is higher than max confidence threshold A ({}) ***'.format(
            pairwise_options.rendering_confidence_threshold_a,max_classification_threshold_a))

    if pairwise_options.rendering_confidence_threshold_b > max_classification_threshold_b:
        print('*** Warning: rendering threshold B ({}) is higher than max confidence threshold B ({}) ***'.format(
            pairwise_options.rendering_confidence_threshold_b,max_classification_threshold_b))


    ##%% Validate inputs

    assert os.path.isfile(pairwise_options.results_filename_a), \
        "Can't find results file {}".format(pairwise_options.results_filename_a)
    assert os.path.isfile(pairwise_options.results_filename_b), \
        "Can't find results file {}".format(pairwise_options.results_filename_b)
    assert os.path.isdir(options.image_folder), \
        "Can't find image folder {}".format(options.image_folder)
    os.makedirs(options.output_folder,exist_ok=True)


    ##%% Load both result sets

    with open(pairwise_options.results_filename_a,'r') as f:
        results_a = json.load(f)

    with open(pairwise_options.results_filename_b,'r') as f:
        results_b = json.load(f)

    # Don't let path separators confuse things
    for im in results_a['images']:
        if 'file' in im:
            im['file'] = im['file'].replace('\\','/')
    for im in results_b['images']:
        if 'file' in im:
            im['file'] = im['file'].replace('\\','/')

    if not options.class_agnostic_comparison:
        assert results_a['detection_categories'] == results_b['detection_categories'], \
            "Cannot perform a class-sensitive comparison across results with different categories"

    detection_categories_a = results_a['detection_categories']
    detection_categories_b = results_b['detection_categories']
    detection_category_id_to_name = detection_categories_a
    detection_category_name_to_id = invert_dictionary(detection_categories_a)
    options.detection_category_id_to_name = detection_category_id_to_name

    if pairwise_options.results_description_a is None:
        if 'detector' not in results_a['info']:
            print('No model metadata supplied for results-A, assuming MDv4')
            pairwise_options.results_description_a = 'MDv4 (assumed)'
        else:
            pairwise_options.results_description_a = results_a['info']['detector']

    if pairwise_options.results_description_b is None:
        if 'detector' not in results_b['info']:
            print('No model metadata supplied for results-B, assuming MDv4')
            pairwise_options.results_description_b = 'MDv4 (assumed)'
        else:
            pairwise_options.results_description_b = results_b['info']['detector']

    # Restrict this comparison to specific files if requested
    results_a = _subset_md_results(results_a, options)
    results_b = _subset_md_results(results_b, options)

    images_a = results_a['images']
    images_b = results_b['images']

    filename_to_image_a = {im['file']:im for im in images_a}
    filename_to_image_b = {im['file']:im for im in images_b}


    ##%% Make sure they represent the same set of images

    filenames_a = [im['file'] for im in images_a]
    filenames_b_set = set([im['file'] for im in images_b])

    if len(images_a) != len(images_b):
        s = 'set A has {} images, set B has {}'.format(len(images_a),len(images_b))
        if options.error_on_non_matching_lists:
            raise ValueError(s)
        else:
            print('Warning: ' + s)
    else:
        if options.error_on_non_matching_lists:
            for fn in filenames_a:
                assert fn in filenames_b_set

    assert len(filenames_a) == len(images_a)
    assert len(filenames_b_set) == len(images_b)

    if options.filenames_to_include is None:
        filenames_to_compare = filenames_a
    else:
        filenames_to_compare = options.filenames_to_include


    ##%% Determine whether ground truth is available

    # ...and determine what type of GT is available, boxes or image-level labels

    gt_data = None
    gt_category_id_to_detection_category_id = None

    if options.ground_truth_file is None:

        ground_truth_type = 'no_gt'

    else:

        # Read ground truth data if necessary
        if isinstance(options.ground_truth_file,dict):
            gt_data = options.ground_truth_file
        else:
            assert isinstance(options.ground_truth_file,str)
            with open(options.ground_truth_file,'r') as f:
                gt_data = json.load(f)

        # Restrict this comparison to specific files if requested
        gt_data = _subset_ground_truth(gt_data, options)

        # Do we have box-level ground truth or image-level ground truth?
        found_box = False

        for ann in gt_data['annotations']:
            if 'bbox' in ann:
                found_box = True
                break

        if found_box:
            ground_truth_type = 'bbox_gt'
        else:
            ground_truth_type = 'image_level_gt'

        gt_category_name_to_id = {c['name']:c['id'] for c in gt_data['categories']}
        gt_category_id_to_name = invert_dictionary(gt_category_name_to_id)
        options.gt_category_id_to_name = gt_category_id_to_name

        if ground_truth_type == 'bbox_gt':

            if not options.class_agnostic_comparison:
                assert set(gt_category_name_to_id.keys()) == set(detection_category_name_to_id.keys()), \
                    'Cannot compare detections to GT with different categories when class_agnostic_comparison is False'
                gt_category_id_to_detection_category_id = {}
                for category_name in gt_category_name_to_id:
                    gt_category_id = gt_category_name_to_id[category_name]
                    detection_category_id = detection_category_name_to_id[category_name]
                    gt_category_id_to_detection_category_id[gt_category_id] = detection_category_id

        elif ground_truth_type == 'image_level_gt':

            if not options.class_agnostic_comparison:
                for detection_category_name in detection_category_name_to_id:
                    if detection_category_name not in gt_category_name_to_id:
                        raise ValueError('Detection category {} not available in GT category list'.format(
                            detection_category_name))
                for gt_category_name in gt_category_name_to_id:
                    if gt_category_name in options.gt_empty_categories:
                        continue
                    if (gt_category_name not in detection_category_name_to_id):
                        raise ValueError('GT category {} not available in detection category list'.format(
                            gt_category_name))

    assert ground_truth_type in ('no_gt','bbox_gt','image_level_gt')

    # Make sure ground truth data refers to at least *some* of the same files that are in our
    # results files
    if gt_data is not None:

        filenames_to_compare_set = set(filenames_to_compare)
        gt_filenames = [im['file_name'] for im in gt_data['images']]
        gt_filenames_set = set(gt_filenames)

        common_filenames = filenames_to_compare_set.intersection(gt_filenames_set)
        assert len(common_filenames) > 0, 'MD results files and ground truth file have no images in common'

        filenames_only_in_gt = gt_filenames_set.difference(filenames_to_compare_set)
        if len(filenames_only_in_gt) > 0:
            print('Warning: {} files are only available in the ground truth (not in MD results)'.format(
                len(filenames_only_in_gt)))

        filenames_only_in_results = gt_filenames_set.difference(gt_filenames)
        if len(filenames_only_in_results) > 0:
            print('Warning: {} files are only available in the MD results (not in ground truth)'.format(
                len(filenames_only_in_results)))

        if options.error_on_non_matching_lists:
            if len(filenames_only_in_gt) > 0 or len(filenames_only_in_results) > 0:
               raise ValueError('GT image set is not identical to result image sets')

        filenames_to_compare = sorted(list(common_filenames))

        # Map filenames to ground truth images and annotations
        filename_to_image_gt = {im['file_name']:im for im in gt_data['images']}
        gt_image_id_to_image = {}
        for im in gt_data['images']:
            gt_image_id_to_image[im['id']] = im
        gt_image_id_to_annotations = defaultdict(list)
        for ann in gt_data['annotations']:
            gt_image_id_to_annotations[ann['image_id']].append(ann)

        # Convert annotations to relative (MD) coordinates

        # ann = gt_data['annotations'][0]
        for ann in gt_data['annotations']:
            gt_image = gt_image_id_to_image[ann['image_id']]
            if 'bbox' not in ann:
                continue
            # COCO format: [x,y,width,height]
            # normalized format: [x_min, y_min, width_of_box, height_of_box]
            normalized_bbox = [ann['bbox'][0]/gt_image['width'],ann['bbox'][1]/gt_image['height'],
                               ann['bbox'][2]/gt_image['width'],ann['bbox'][3]/gt_image['height']]
            ann['normalized_bbox'] = normalized_bbox


    ##%% Find differences

    # See PairwiseBatchComparisonResults for a description
    categories_to_image_pairs = {}

    # This will map category names that can be used in filenames (e.g. "common_non_detections" or
    # "false_positives_a_only" to friendly names (e.g. "Common non-detections")
    categories_to_page_titles = None

    if ground_truth_type == 'no_gt':

        categories_to_image_pairs['common_detections'] = {}
        categories_to_image_pairs['common_non_detections'] = {}
        categories_to_image_pairs['detections_a_only'] = {}
        categories_to_image_pairs['detections_b_only'] = {}
        categories_to_image_pairs['class_transitions'] = {}

        categories_to_page_titles = {
            'common_detections':'Detections common to both models',
            'common_non_detections':'Non-detections common to both models',
            'detections_a_only':'Detections reported by model A only',
            'detections_b_only':'Detections reported by model B only',
            'class_transitions':'Detections reported as different classes by models A and B'
        }


    elif (ground_truth_type == 'bbox_gt') or (ground_truth_type == 'image_level_gt'):

        categories_to_image_pairs['common_tp'] = {}
        categories_to_image_pairs['common_tn'] = {}
        categories_to_image_pairs['common_fp'] = {}
        categories_to_image_pairs['common_fn'] = {}

        categories_to_image_pairs['tp_a_only'] = {}
        categories_to_image_pairs['tp_b_only'] = {}
        categories_to_image_pairs['tn_a_only'] = {}
        categories_to_image_pairs['tn_b_only'] = {}

        categories_to_image_pairs['fpfn'] = {}

        categories_to_page_titles = {
            'common_tp':'Common true positives',
            'common_tn':'Common true negatives',
            'common_fp':'Common false positives',
            'common_fn':'Common false negatives',
            'tp_a_only':'TP (A only)',
            'tp_b_only':'TP (B only)',
            'tn_a_only':'TN (A only)',
            'tn_b_only':'TN (B only)',
            'fpfn':'More complicated discrepancies'
        }

        if options.include_clean_categories:

            categories_to_image_pairs['clean_tp_a_only'] = {}
            categories_to_image_pairs['clean_tp_b_only'] = {}
            # categories_to_image_pairs['clean_tn_a_only'] = {}
            # categories_to_image_pairs['clean_tn_b_only'] = {}

            categories_to_page_titles['clean_tp_a_only'] = 'Clean TP wins for A'
            categories_to_page_titles['clean_tp_b_only'] = 'Clean TP wins for B'
            # categories_to_page_titles['clean_tn_a_only'] = 'Clean TN wins for A'
            # categories_to_page_titles['clean_tn_b_only'] = 'Clean TN wins for B'


    else:

        raise Exception('Unknown ground truth type: {}'.format(ground_truth_type))

    # Map category IDs to thresholds
    category_id_to_threshold_a = {}
    category_id_to_threshold_b = {}

    for category_id in detection_categories_a:
        category_name = detection_categories_a[category_id]
        if category_name in pairwise_options.detection_thresholds_a:
            category_id_to_threshold_a[category_id] = \
                pairwise_options.detection_thresholds_a[category_name]
        else:
            category_id_to_threshold_a[category_id] = \
                pairwise_options.detection_thresholds_a['default']

    for category_id in detection_categories_b:
        category_name = detection_categories_b[category_id]
        if category_name in pairwise_options.detection_thresholds_b:
            category_id_to_threshold_b[category_id] = \
                pairwise_options.detection_thresholds_b[category_name]
        else:
            category_id_to_threshold_b[category_id] = \
                pairwise_options.detection_thresholds_b['default']

    # fn = filenames_to_compare[0]
    for i_file,fn in tqdm(enumerate(filenames_to_compare),total=len(filenames_to_compare)):

        if fn not in filename_to_image_b:

            # We shouldn't have gotten this far if error_on_non_matching_lists is set
            assert not options.error_on_non_matching_lists

            print('Skipping filename {}, not in image set B'.format(fn))
            continue

        im_a = filename_to_image_a[fn]
        im_b = filename_to_image_b[fn]

        im_pair = {}
        im_pair['im_a'] = im_a
        im_pair['im_b'] = im_b
        im_pair['im_gt'] = None
        im_pair['annotations_gt'] = None

        if gt_data is not None:

            if fn not in filename_to_image_gt:

                # We shouldn't have gotten this far if error_on_non_matching_lists is set
                assert not options.error_on_non_matching_lists

                print('Skipping filename {}, not in ground truth'.format(fn))
                continue

            im_gt = filename_to_image_gt[fn]
            annotations_gt = gt_image_id_to_annotations[im_gt['id']]
            im_pair['im_gt'] = im_gt
            im_pair['annotations_gt'] = annotations_gt

        comparison_category = None

        # Compare image A to image B, without ground truth
        if ground_truth_type == 'no_gt':

            categories_above_threshold_a = set()

            if not 'detections' in im_a or im_a['detections'] is None:
                assert 'failure' in im_a and im_a['failure'] is not None
                continue

            if not 'detections' in im_b or im_b['detections'] is None:
                assert 'failure' in im_b and im_b['failure'] is not None
                continue

            invalid_category_error = False

            # det = im_a['detections'][0]
            for det in im_a['detections']:

                category_id = det['category']

                if category_id not in category_id_to_threshold_a:
                    print('Warning: unexpected category {} for model A on file {}'.format(category_id,fn))
                    invalid_category_error = True
                    break

                conf = det['conf']
                conf_thresh = category_id_to_threshold_a[category_id]
                if conf >= conf_thresh:
                    categories_above_threshold_a.add(category_id)

            if invalid_category_error:
                continue

            categories_above_threshold_b = set()

            for det in im_b['detections']:

                category_id = det['category']

                if category_id not in category_id_to_threshold_b:
                    print('Warning: unexpected category {} for model B on file {}'.format(category_id,fn))
                    invalid_category_error = True
                    break

                conf = det['conf']
                conf_thresh = category_id_to_threshold_b[category_id]
                if conf >= conf_thresh:
                    categories_above_threshold_b.add(category_id)

            if invalid_category_error:

                continue

            # Should we be restricting the comparison to only certain categories?
            if options.category_names_to_include is not None:

                # Just in case the user provided a single category instead of a list
                if isinstance(options.category_names_to_include,str):
                    options.category_names_to_include = [options.category_names_to_include]

                category_name_to_id_a = invert_dictionary(detection_categories_a)
                category_name_to_id_b = invert_dictionary(detection_categories_b)
                category_ids_to_include_a = []
                category_ids_to_include_b = []

                for category_name in options.category_names_to_include:
                    if category_name in category_name_to_id_a:
                        category_ids_to_include_a.append(category_name_to_id_a[category_name])
                    if category_name in category_name_to_id_b:
                        category_ids_to_include_b.append(category_name_to_id_b[category_name])

                # Restrict the categories we treat as above-threshold to the set we're supposed
                # to be using
                categories_above_threshold_a = [category_id for category_id in categories_above_threshold_a if \
                                                category_id in category_ids_to_include_a]
                categories_above_threshold_b = [category_id for category_id in categories_above_threshold_b if \
                                                category_id in category_ids_to_include_b]

            detection_a = (len(categories_above_threshold_a) > 0)
            detection_b = (len(categories_above_threshold_b) > 0)

            if detection_a and detection_b:
                if (categories_above_threshold_a == categories_above_threshold_b) or \
                    options.class_agnostic_comparison:
                    comparison_category = 'common_detections'
                else:
                    comparison_category = 'class_transitions'
            elif (not detection_a) and (not detection_b):
                comparison_category = 'common_non_detections'
            elif detection_a and (not detection_b):
                comparison_category = 'detections_a_only'
            else:
                assert detection_b and (not detection_a)
                comparison_category = 'detections_b_only'

            max_conf_a = _maxempty([det['conf'] for det in im_a['detections']])
            max_conf_b = _maxempty([det['conf'] for det in im_b['detections']])

            # Only used if sort_by_confidence is True
            if comparison_category == 'common_detections':
                sort_conf = max(max_conf_a,max_conf_b)
            elif comparison_category == 'common_non_detections':
                sort_conf = max(max_conf_a,max_conf_b)
            elif comparison_category == 'detections_a_only':
                sort_conf = max_conf_a
            elif comparison_category == 'detections_b_only':
                sort_conf = max_conf_b
            elif comparison_category == 'class_transitions':
                sort_conf = max(max_conf_a,max_conf_b)
            else:
                print('Warning: unknown comparison category {}'.format(comparison_category))
                sort_conf = max(max_conf_a,max_conf_b)

        elif ground_truth_type == 'bbox_gt':

            def _boxes_match(det,gt_ann):

                # if we're doing class-sensitive comparisons, only match same-category classes
                if not options.class_agnostic_comparison:
                    detection_category_id = det['category']
                    gt_category_id = gt_ann['category_id']
                    if detection_category_id != \
                        gt_category_id_to_detection_category_id[gt_category_id]:
                        return False

                if 'bbox' not in gt_ann:
                    return False

                assert 'normalized_bbox' in gt_ann
                iou = get_iou(det['bbox'],gt_ann['normalized_bbox'])

                return iou >= options.gt_iou_threshold

            # ...def _boxes_match(...)

            # Categorize each model into TP/TN/FP/FN
            def _categorize_image_with_box_gt(im_detection,im_gt,annotations_gt,category_id_to_threshold):

                annotations_gt = [ann for ann in annotations_gt if 'bbox' in ann]

                assert im_detection['file'] == im_gt['file_name']

                # List of result types - tn, tp, fp, fn - present in this image.  tn is
                # mutually exclusive with the others.
                result_types_present = set()

                # Find detections above threshold
                detections_above_threshold = []

                # det = im_detection['detections'][0]
                for det in im_detection['detections']:
                    category_id = det['category']
                    threshold = category_id_to_threshold[category_id]
                    if det['conf'] > threshold:
                        detections_above_threshold.append(det)

                if len(detections_above_threshold) == 0 and len(annotations_gt) == 0:
                    result_types_present.add('tn')
                    return result_types_present

                # Look for a match for each detection
                #
                # det = detections_above_threshold[0]
                for det in detections_above_threshold:

                    det_matches_annotation = False

                    # gt_ann = annotations_gt[0]
                    for gt_ann in annotations_gt:
                        if _boxes_match(det, gt_ann):
                            det_matches_annotation = True
                            break

                    if det_matches_annotation:
                        result_types_present.add('tp')
                    else:
                        result_types_present.add('fp')

                # Look for a match for each GT bbox
                #
                # gt_ann = annotations_gt[0]
                for gt_ann in annotations_gt:

                    annotation_matches_det = False

                    for det in detections_above_threshold:

                        if _boxes_match(det, gt_ann):
                            annotation_matches_det = True
                            break

                    if annotation_matches_det:
                        # We should have found this when we looped over detections
                        assert 'tp' in result_types_present
                    else:
                        result_types_present.add('fn')

                # ...for each above-threshold detection

                return result_types_present

            # ...def _categorize_image_with_box_gt(...)

            # im_detection = im_a; category_id_to_threshold = category_id_to_threshold_a
            result_types_present_a = \
                _categorize_image_with_box_gt(im_a,im_gt,annotations_gt,category_id_to_threshold_a)
            result_types_present_b = \
                _categorize_image_with_box_gt(im_b,im_gt,annotations_gt,category_id_to_threshold_b)


            ## Some combinations are nonsense

            # TNs are mutually exclusive with other categories
            if 'tn' in result_types_present_a or 'tn' in result_types_present_b:
                assert len(result_types_present_a) == 1
                assert len(result_types_present_b) == 1

            # If either model has a TP or FN, the other has to have a TP or FN, since
            # there was something in the GT
            if ('tp' in result_types_present_a) or ('fn' in result_types_present_a):
                assert 'tp' in result_types_present_b or 'fn' in result_types_present_b
            if ('tp' in result_types_present_b) or ('fn' in result_types_present_b):
                assert 'tp' in result_types_present_a or 'fn' in result_types_present_a

            # If either model has a TP or FN, the other has to have a TP or FN, since
            # there was something in the GT
            if ('tp' in result_types_present_a) or ('fn' in result_types_present_a):
                assert 'tp' in result_types_present_b or 'fn' in result_types_present_b
            if ('tp' in result_types_present_b) or ('fn' in result_types_present_b):
                assert 'tp' in result_types_present_a or 'fn' in result_types_present_a


            ## Choose a comparison category based on result types

            comparison_category = _result_types_to_comparison_category(
                result_types_present_a,result_types_present_b,ground_truth_type,options)

            # TODO: this may or may not be the right way to interpret sorting
            # by confidence in this case, e.g., we may want to sort by confidence
            # of correct or incorrect matches.  But this isn't *wrong*.
            max_conf_a = _maxempty([det['conf'] for det in im_a['detections']])
            max_conf_b = _maxempty([det['conf'] for det in im_b['detections']])
            sort_conf = max(max_conf_a,max_conf_b)

        else:

            # Categorize each model into TP/TN/FP/FN
            def _categorize_image_with_image_level_gt(im_detection,im_gt,annotations_gt,
                                                      category_id_to_threshold):

                assert im_detection['file'] == im_gt['file_name']

                # List of result types - tn, tp, fp, fn - present in this image.
                result_types_present = set()

                # Find detections above threshold
                category_names_detected = set()

                # det = im_detection['detections'][0]
                for det in im_detection['detections']:
                    category_id = det['category']
                    threshold = category_id_to_threshold[category_id]
                    if det['conf'] > threshold:
                        category_name = detection_category_id_to_name[det['category']]
                        category_names_detected.add(category_name)

                category_names_in_gt = set()

                # ann = annotations_gt[0]
                for ann in annotations_gt:
                    category_name = gt_category_id_to_name[ann['category_id']]
                    category_names_in_gt.add(category_name)

                for category_name in category_names_detected:

                    if category_name in category_names_in_gt:
                        result_types_present.add('tp')
                    else:
                        result_types_present.add('fp')

                for category_name in category_names_in_gt:

                    # Is this an empty image?
                    if category_name in options.gt_empty_categories:

                        assert all([cn in options.gt_empty_categories for cn in category_names_in_gt]), \
                            'Image {} has both empty and non-empty ground truth labels'.format(
                                im_detection['file'])
                        if len(category_names_detected) > 0:
                            result_types_present.add('fp')
                            # If there is a false positive present in an empty image, there can't
                            # be any other result types present
                            assert len(result_types_present) == 1
                        else:
                            result_types_present.add('tn')

                    elif category_name in category_names_detected:

                        assert 'tp' in result_types_present

                    else:

                        result_types_present.add('fn')

                return result_types_present

            # ...def _categorize_image_with_image_level_gt(...)

            # im_detection = im_a; category_id_to_threshold = category_id_to_threshold_a
            result_types_present_a = \
                _categorize_image_with_image_level_gt(im_a,im_gt,annotations_gt,category_id_to_threshold_a)
            result_types_present_b = \
                _categorize_image_with_image_level_gt(im_b,im_gt,annotations_gt,category_id_to_threshold_b)


            ## Some combinations are nonsense

            # If either model has a TP or FN, the other has to have a TP or FN, since
            # there was something in the GT
            if ('tp' in result_types_present_a) or ('fn' in result_types_present_a):
                assert 'tp' in result_types_present_b or 'fn' in result_types_present_b
            if ('tp' in result_types_present_b) or ('fn' in result_types_present_b):
                assert 'tp' in result_types_present_a or 'fn' in result_types_present_a


            ## Choose a comparison category based on result types

            comparison_category = _result_types_to_comparison_category(
                result_types_present_a,result_types_present_b,ground_truth_type,options)

            # TODO: this may or may not be the right way to interpret sorting
            # by confidence in this case, e.g., we may want to sort by confidence
            # of correct or incorrect matches.  But this isn't *wrong*.
            max_conf_a = _maxempty([det['conf'] for det in im_a['detections']])
            max_conf_b = _maxempty([det['conf'] for det in im_b['detections']])
            sort_conf = max(max_conf_a,max_conf_b)

    # ...what kind of ground truth (if any) do we have?

        assert comparison_category is not None
        categories_to_image_pairs[comparison_category][fn] = im_pair
        im_pair['sort_conf'] = sort_conf

    # ...for each filename


    ##%% Sample and plot differences
<<<<<<< HEAD
=======
    
    pool = None
>>>>>>> 000603b6

    if options.n_rendering_workers > 1:
       worker_type = 'processes'
       if options.parallelize_rendering_with_threads:
           worker_type = 'threads'
       print('Rendering images with {} {}'.format(options.n_rendering_workers,worker_type))
       if options.parallelize_rendering_with_threads:
           pool = ThreadPool(options.n_rendering_workers)
       else:
           pool = Pool(options.n_rendering_workers)

    local_output_folder = os.path.join(options.output_folder,'cmp_' + \
                                       str(output_index).zfill(3))

    def render_detection_comparisons(category,image_pairs,image_filenames):

        print('Rendering detections for category {}'.format(category))

        category_folder = os.path.join(local_output_folder,category)
        os.makedirs(category_folder,exist_ok=True)

        # fn = image_filenames[0]
        if options.n_rendering_workers <= 1:
            output_image_paths = []
            for fn in tqdm(image_filenames):
                output_image_paths.append(_render_image_pair(fn,image_pairs,category_folder,
                                                            options,pairwise_options))
        else:
            output_image_paths = list(tqdm(pool.imap(
                partial(_render_image_pair, image_pairs=image_pairs,
                        category_folder=category_folder,options=options,
                        pairwise_options=pairwise_options),
                image_filenames),
                total=len(image_filenames)))

        return output_image_paths

    # ...def render_detection_comparisons()

    if len(options.colormap_a) > 1:
        color_string_a = str(options.colormap_a)
    else:
        color_string_a = options.colormap_a[0]

    if len(options.colormap_b) > 1:
        color_string_b = str(options.colormap_b)
    else:
        color_string_b = options.colormap_b[0]


    # For each category, generate comparison images and the
    # comparison HTML page.
    #
    # category = 'common_detections'
    for category in categories_to_image_pairs.keys():

        # Choose detection pairs we're going to render for this category
        image_pairs = categories_to_image_pairs[category]
        image_filenames = list(image_pairs.keys())

        if options.max_images_per_category is not None and options.max_images_per_category > 0:
            if len(image_filenames) > options.max_images_per_category:
                print('Sampling {} of {} image pairs for category {}'.format(
                    options.max_images_per_category,
                    len(image_filenames),
                    category))
                image_filenames = random.sample(image_filenames,
                                                options.max_images_per_category)
            assert len(image_filenames) <= options.max_images_per_category

        input_image_absolute_paths = [os.path.join(options.image_folder,fn) for fn in image_filenames]

        category_image_output_paths = render_detection_comparisons(category,
                                                            image_pairs,image_filenames)

        category_html_filename = os.path.join(local_output_folder,
                                              category + '.html')
        category_image_output_paths_relative = [os.path.relpath(s,local_output_folder) \
                                         for s in category_image_output_paths]

        image_info = []

        assert len(category_image_output_paths_relative) == len(input_image_absolute_paths)

        for i_fn,fn in enumerate(category_image_output_paths_relative):

            input_path_relative = image_filenames[i_fn]
            image_pair = image_pairs[input_path_relative]
            image_a = image_pair['im_a']
            image_b = image_pair['im_b']

            if options.fn_to_display_fn is not None:
                assert input_path_relative in options.fn_to_display_fn, \
                    'fn_to_display_fn provided, but {} is not mapped'.format(input_path_relative)
                display_path = options.fn_to_display_fn[input_path_relative]
            else:
                display_path = input_path_relative

            sort_conf = image_pair['sort_conf']

            max_conf_a = _maxempty([det['conf'] for det in image_a['detections']])
            max_conf_b = _maxempty([det['conf'] for det in image_b['detections']])

            title = display_path + ' (max conf {:.2f},{:.2f})'.format(max_conf_a,max_conf_b)

            if options.parse_link_paths:
                link_target_string = urllib.parse.quote(input_image_absolute_paths[i_fn])
            else:
                link_target_string = input_image_absolute_paths[i_fn]

            info = {
                'filename': fn,
                'title': title,
                'textStyle': 'font-family:verdana,arial,calibri;font-size:' + \
                    '80%;text-align:left;margin-top:20;margin-bottom:5',
                'linkTarget': link_target_string,
                'sort_conf':sort_conf
            }

            image_info.append(info)

        # ...for each image

        category_page_header_string = '<h1>{}</h1>\n'.format(categories_to_page_titles[category])
        category_page_header_string += '<p style="font-weight:bold;">\n'
        category_page_header_string += 'Model A: {} ({})<br/>\n'.format(
            pairwise_options.results_description_a,color_string_a)
        category_page_header_string += 'Model B: {} ({})'.format(
            pairwise_options.results_description_b,color_string_b)
        category_page_header_string += '</p>\n'

        category_page_header_string += '<p>\n'
        category_page_header_string += 'Detection thresholds for A ({}):\n{}<br/>'.format(
            pairwise_options.results_description_a,str(pairwise_options.detection_thresholds_a))
        category_page_header_string += 'Detection thresholds for B ({}):\n{}<br/>'.format(
            pairwise_options.results_description_b,str(pairwise_options.detection_thresholds_b))
        category_page_header_string += 'Rendering threshold for A ({}):\n{}<br/>'.format(
            pairwise_options.results_description_a,
            str(pairwise_options.rendering_confidence_threshold_a))
        category_page_header_string += 'Rendering threshold for B ({}):\n{}<br/>'.format(
            pairwise_options.results_description_b,
            str(pairwise_options.rendering_confidence_threshold_b))
        category_page_header_string += '</p>\n'

        subpage_header_string = '\n'.join(category_page_header_string.split('\n')[1:])

        # Default to sorting by filename
        if options.sort_by_confidence:
            image_info = sorted(image_info, key=lambda d: d['sort_conf'], reverse=True)
        else:
            image_info = sorted(image_info, key=lambda d: d['filename'])

        write_html_image_list(
            category_html_filename,
            images=image_info,
            options={
                'headerHtml': category_page_header_string,
                'subPageHeaderHtml': subpage_header_string,
                'maxFiguresPerHtmlFile': options.max_images_per_page
            })

    # ...for each category
<<<<<<< HEAD


=======
    
    if pool is not None:
        try:
            pool.close()
            pool.join()
            print("Pool closed and joined for comparisong rendering")
        except Exception:
            pass
>>>>>>> 000603b6
    ##%% Write the top-level HTML file content

    html_output_string  = ''

    html_output_string += '<p>Comparing <b>{}</b> (A, {}) to <b>{}</b> (B, {})</p>'.format(
        pairwise_options.results_description_a,color_string_a.lower(),
        pairwise_options.results_description_b,color_string_b.lower())
    html_output_string += '<div class="contentdiv">\n'
    html_output_string += 'Detection thresholds for {}:\n{}<br/>'.format(
        pairwise_options.results_description_a,
        str(pairwise_options.detection_thresholds_a))
    html_output_string += 'Detection thresholds for {}:\n{}<br/>'.format(
        pairwise_options.results_description_b,
        str(pairwise_options.detection_thresholds_b))
    html_output_string += 'Rendering threshold for {}:\n{}<br/>'.format(
        pairwise_options.results_description_a,
        str(pairwise_options.rendering_confidence_threshold_a))
    html_output_string += 'Rendering threshold for {}:\n{}<br/>'.format(
        pairwise_options.results_description_b,
        str(pairwise_options.rendering_confidence_threshold_b))

    html_output_string += '<br/>'

    html_output_string += 'Rendering a maximum of {} images per category<br/>'.format(
        options.max_images_per_category)

    html_output_string += '<br/>'

    category_summary = ''
    for i_category,category_name in enumerate(categories_to_image_pairs):
        if i_category > 0:
            category_summary += '<br/>'
        category_summary += '{} {}'.format(
            len(categories_to_image_pairs[category_name]),
            category_name.replace('_',' '))

    category_summary = \
        'Of {} total files:<br/><br/><div style="margin-left:15px;">{}</div><br/>'.format(
            len(filenames_to_compare),category_summary)

    html_output_string += category_summary

    html_output_string += 'Comparison pages:<br/><br/>\n'
    html_output_string += '<div style="margin-left:15px;">\n'

    comparison_path_relative = os.path.relpath(local_output_folder,options.output_folder)
    for category in categories_to_image_pairs.keys():
        category_html_filename = os.path.join(comparison_path_relative,category + '.html')
        html_output_string += '<a href="{}">{}</a><br/>\n'.format(
            category_html_filename,category)

    html_output_string += '</div>\n'
    html_output_string += '</div>\n'

    pairwise_results = PairwiseBatchComparisonResults()

    pairwise_results.html_content = html_output_string
    pairwise_results.pairwise_options = pairwise_options
    pairwise_results.categories_to_image_pairs = categories_to_image_pairs

    return pairwise_results

# ...def _pairwise_compare_batch_results()


def compare_batch_results(options):
    """
    The main entry point for this module.  Runs one or more batch results comparisons,
    writing results to an html page.  Most of the work is deferred to _pairwise_compare_batch_results().

    Args:
        options (BatchComparisonOptions): job options to use for this comparison task, including the
            list of specific pairswise comparisons to make (in the pairwise_options field)

    Returns:
        BatchComparisonResults: the results of this comparison task
    """

    assert options.output_folder is not None
    assert options.image_folder is not None
    assert options.pairwise_options is not None

    options = copy.deepcopy(options)

    if not isinstance(options.pairwise_options,list):
        options.pairwise_options = [options.pairwise_options]

    pairwise_options_list = options.pairwise_options
    n_comparisons = len(pairwise_options_list)

    options.pairwise_options = None

    html_content = ''
    all_pairwise_results = []

    # i_comparison = 0; pairwise_options = pairwise_options_list[i_comparison]

    for i_comparison,pairwise_options in enumerate(pairwise_options_list):
        print('Running comparison {} of {}'.format(i_comparison,n_comparisons))
        pairwise_results = \
            _pairwise_compare_batch_results(options,i_comparison,pairwise_options)
        html_content += pairwise_results.html_content
        all_pairwise_results.append(pairwise_results)

    html_output_string = main_page_header
    job_name_string = ''
    if len(options.job_name) > 0:
        job_name_string = ' for {}'.format(options.job_name)
    html_output_string += '<h2>Comparison of results{}</h2>\n'.format(
        job_name_string)
    html_output_string += html_content
    html_output_string += main_page_footer

    html_output_file = os.path.join(options.output_folder,'index.html')
    with open(html_output_file,'w') as f:
        f.write(html_output_string)

    results = BatchComparisonResults()
    results.html_output_file = html_output_file
    results.pairwise_results = all_pairwise_results
    return results


def n_way_comparison(filenames,
                     options,
                     detection_thresholds=None,
                     rendering_thresholds=None,
                     model_names=None):
    """
    Performs N pairwise comparisons for the list of results files in [filenames], by generating
    sets of pairwise options and calling compare_batch_results.

    Args:
        filenames (list): list of MD results filenames to compare
        options (BatchComparisonOptions): task options set in which pairwise_options is still
            empty; that will get populated from [filenames]
        detection_thresholds (list, optional): list of detection thresholds with the same length
            as [filenames], or None to use sensible defaults
        rendering_thresholds (list, optional): list of rendering thresholds with the same length
            as [filenames], or None to use sensible defaults
        model_names (list, optional): list of model names to use the output HTML file, with
            the same length as [filenames], or None to use sensible defaults

    Returns:
        BatchComparisonResults: the results of this comparison task
    """

    if detection_thresholds is None:
        detection_thresholds = [0.15] * len(filenames)
    assert len(detection_thresholds) == len(filenames), \
        '[detection_thresholds] should be the same length as [filenames]'

    if rendering_thresholds is not None:
        assert len(rendering_thresholds) == len(filenames)
        '[rendering_thresholds] should be the same length as [filenames]'
    else:
        rendering_thresholds = [(x*0.6666) for x in detection_thresholds]

    if model_names is not None:
        assert len(model_names) == len(filenames), \
            '[model_names] should be the same length as [filenames]'

    options.pairwise_options = []

    # Choose all pairwise combinations of the files in [filenames]
    for i, j in itertools.combinations(list(range(0,len(filenames))),2):

        pairwise_options = PairwiseBatchComparisonOptions()

        pairwise_options.results_filename_a = filenames[i]
        pairwise_options.results_filename_b = filenames[j]

        pairwise_options.rendering_confidence_threshold_a = rendering_thresholds[i]
        pairwise_options.rendering_confidence_threshold_b = rendering_thresholds[j]

        pairwise_options.detection_thresholds_a = {'default':detection_thresholds[i]}
        pairwise_options.detection_thresholds_b = {'default':detection_thresholds[j]}

        if model_names is not None:
            pairwise_options.results_description_a = model_names[i]
            pairwise_options.results_description_b = model_names[j]

        options.pairwise_options.append(pairwise_options)

    return compare_batch_results(options)

# ...def n_way_comparison(...)


def find_image_level_detections_above_threshold(results,threshold=0.2,category_names=None):
    """
    Returns images in the set of MD results [results] with detections above
    a threshold confidence level, optionally only counting certain categories.

    Args:
        results (str or dict): the set of results, either a .json filename or a results
            dict
        threshold (float, optional): the threshold used to determine the target number of
            detections in [results]
        category_names (list or str, optional): the list of category names to consider (defaults
            to using all categories), or the name of a single category.

    Returns:
        list: the images with above-threshold detections
    """
    if isinstance(results,str):
        with open(results,'r') as f:
            results = json.load(f)

    category_ids_to_consider = None

    if category_names is not None:

        if isinstance(category_names,str):
            category_names = [category_names]

        category_id_to_name = results['detection_categories']
        category_name_to_id = invert_dictionary(category_id_to_name)

        category_ids_to_consider = []

        # category_name = category_names[0]
        for category_name in category_names:
            category_id = category_name_to_id[category_name]
            category_ids_to_consider.append(category_id)

        assert len(category_ids_to_consider) > 0, \
            'Category name list did not map to any category IDs'

    images_above_threshold = []

    for im in results['images']:

        if ('detections' in im) and (im['detections'] is not None) and (len(im['detections']) > 0):
            confidence_values_this_image = [0]
            for det in im['detections']:
                if category_ids_to_consider is not None:
                    if det['category'] not in category_ids_to_consider:
                        continue
                confidence_values_this_image.append(det['conf'])
            if max(confidence_values_this_image) >= threshold:
                images_above_threshold.append(im)

    # ...for each image

    return images_above_threshold

# ...def find_image_level_detections_above_threshold(...)


def find_equivalent_threshold(results_a,
                              results_b,
                              threshold_a=0.2,
                              category_names=None,
                              verbose=False):
    """
    Given two sets of detector results, finds the confidence threshold for results_b
    that produces the same fraction of *images* with detections as threshold_a does for
    results_a.  Uses all categories.

    Args:
        results_a (str or dict): the first set of results, either a .json filename or a results
            dict
        results_b (str or dict): the second set of results, either a .json filename or a results
            dict
        threshold_a (float, optional): the threshold used to determine the target number of
            detections in results_a
        category_names (list or str, optional): the list of category names to consider (defaults
            to using all categories), or the name of a single category.
        verbose (bool, optional): enable additional debug output

    Returns:
        float: the threshold that - when applied to results_b - produces the same number
            of image-level detections that results from applying threshold_a to results_a
    """

    if isinstance(results_a,str):
        if verbose:
            print('Loading results from {}'.format(results_a))
        with open(results_a,'r') as f:
            results_a = json.load(f)

    if isinstance(results_b,str):
        if verbose:
            print('Loading results from {}'.format(results_b))
        with open(results_b,'r') as f:
            results_b = json.load(f)

    category_ids_to_consider_a = None
    category_ids_to_consider_b = None

    if category_names is not None:

        if isinstance(category_names,str):
            category_names = [category_names]

        categories_a = results_a['detection_categories']
        categories_b = results_b['detection_categories']
        category_name_to_id_a = invert_dictionary(categories_a)
        category_name_to_id_b = invert_dictionary(categories_b)

        category_ids_to_consider_a = []
        category_ids_to_consider_b = []

        # category_name = category_names[0]
        for category_name in category_names:
            category_id_a = category_name_to_id_a[category_name]
            category_id_b = category_name_to_id_b[category_name]
            category_ids_to_consider_a.append(category_id_a)
            category_ids_to_consider_b.append(category_id_b)

        assert len(category_ids_to_consider_a) > 0 and len(category_ids_to_consider_b) > 0, \
            'Category name list did not map to any category IDs in one or both detection sets'

    def _get_confidence_values_for_results(images,category_ids_to_consider,threshold):
        """
        Return a list of the maximum confidence value for each image in [images].
        Returns zero confidence for images with no detections (or no detections
        in the specified categories).  Does not return anything for invalid images.
        """

        confidence_values = []
        images_above_threshold = []

        for im in images:
            if 'detections' in im and im['detections'] is not None:
                if len(im['detections']) == 0:
                    confidence_values.append(0)
                else:
                    confidence_values_this_image = []
                    for det in im['detections']:
                        if category_ids_to_consider is not None:
                            if det['category'] not in category_ids_to_consider:
                                continue
                        confidence_values_this_image.append(det['conf'])
                    if len(confidence_values_this_image) == 0:
                        confidence_values.append(0)
                    else:
                        max_conf_value = max(confidence_values_this_image)

                        if threshold is not None and max_conf_value >= threshold:
                            images_above_threshold.append(im)
                        confidence_values.append(max_conf_value)
        # ...for each image

        return confidence_values, images_above_threshold

    confidence_values_a,images_above_threshold_a = \
        _get_confidence_values_for_results(results_a['images'],
                                          category_ids_to_consider_a,
                                          threshold_a)

    # ...def _get_confidence_values_for_results(...)

    if verbose:
        print('For result set A, considering {} of {} images'.format(
            len(confidence_values_a),len(results_a['images'])))
    confidence_values_a_above_threshold = [c for c in confidence_values_a if c >= threshold_a]

    confidence_values_b,_ = _get_confidence_values_for_results(results_b['images'],
                                                              category_ids_to_consider_b,
                                                              threshold=None)
    if verbose:
        print('For result set B, considering {} of {} images'.format(
            len(confidence_values_b),len(results_b['images'])))
    confidence_values_b = sorted(confidence_values_b)

    target_detection_fraction = len(confidence_values_a_above_threshold) / len(confidence_values_a)

    detection_cutoff_index = round((1.0-target_detection_fraction) * len(confidence_values_b))
    threshold_b = confidence_values_b[detection_cutoff_index]

    if verbose:
        print('{} confidence values above threshold (A)'.format(len(confidence_values_a_above_threshold)))
        confidence_values_b_above_threshold = [c for c in confidence_values_b if c >= threshold_b]
        print('{} confidence values above threshold (B)'.format(len(confidence_values_b_above_threshold)))

    return threshold_b

# ...def find_equivalent_threshold(...)


#%% Interactive driver

if False:

    #%% Test two-way comparison

    options = BatchComparisonOptions()

    options.parallelize_rendering_with_threads = True

    options.job_name = 'BCT'
    options.output_folder = r'g:\temp\comparisons'
    options.image_folder = r'g:\camera_traps\camera_trap_images'
    options.max_images_per_category = 100
    options.sort_by_confidence = True

    options.pairwise_options = []

    results_base = os.path.expanduser('~/postprocessing/bellevue-camera-traps')
    filenames = [
        os.path.join(results_base,r'bellevue-camera-traps-2023-12-05-v5a.0.0\combined_api_outputs\bellevue-camera-traps-2023-12-05-v5a.0.0_detections.json'),
        os.path.join(results_base,r'bellevue-camera-traps-2023-12-05-aug-v5a.0.0\combined_api_outputs\bellevue-camera-traps-2023-12-05-aug-v5a.0.0_detections.json')
        ]

    detection_thresholds = [0.15,0.15]
    rendering_thresholds = None

    results = n_way_comparison(filenames,options,detection_thresholds,rendering_thresholds=rendering_thresholds)

    from megadetector.utils.path_utils import open_file
    open_file(results.html_output_file)


    #%% Test three-way comparison

    options = BatchComparisonOptions()

    options.parallelize_rendering_with_threads = False

    options.job_name = 'KGA-test'
    options.output_folder = os.path.expanduser('~/tmp/md-comparison-test')
    options.image_folder = os.path.expanduser('~/data/KGA')

    options.pairwise_options = []

    filenames = [
        os.path.expanduser('~/data/KGA-4.json'),
        os.path.expanduser('~/data/KGA-5a.json'),
        os.path.expanduser('~/data/KGA-5b.json')
        ]

    detection_thresholds = [0.7,0.15,0.15]

    results = n_way_comparison(filenames,options,detection_thresholds,rendering_thresholds=None)

    from megadetector.utils.path_utils import open_file
    open_file(results.html_output_file)


#%% Command-line driver

"""
python compare_batch_results.py ~/tmp/comparison-test ~/data/KGA ~/data/KGA-5a.json ~/data/KGA-5b.json ~/data/KGA-4.json --detection_thresholds 0.15 0.15 0.7 --rendering_thresholds 0.1 0.1 0.6 --use_processes
"""

import sys,argparse,textwrap

def main(): # noqa

    options = BatchComparisonOptions()

    parser = argparse.ArgumentParser(
        formatter_class=argparse.RawDescriptionHelpFormatter,
        epilog=textwrap.dedent('''\
           Example:

           python compare_batch_results.py output_folder image_folder mdv5a.json mdv5b.json mdv4.json --detection_thresholds 0.15 0.15 0.7
           '''))

    parser.add_argument('output_folder', type=str, help='folder to which to write html results')

    parser.add_argument('image_folder', type=str, help='image source folder')

    parser.add_argument('results_files', nargs='*', type=str, help='list of .json files to be compared')

    parser.add_argument('--detection_thresholds', nargs='*', type=float,
                        help='list of detection thresholds, same length as the number of .json files, ' + \
                             'defaults to 0.15 for all files')

    parser.add_argument('--rendering_thresholds', nargs='*', type=float,
                        help='list of rendering thresholds, same length as the number of .json files, ' + \
                             'defaults to 0.10 for all files')

    parser.add_argument('--max_images_per_category', type=int, default=options.max_images_per_category,
                       help='number of images to sample for each agreement category (common detections, etc.)')

    parser.add_argument('--target_width', type=int, default=options.target_width,
                        help='output image width, defaults to {}'.format(options.target_width))

    parser.add_argument('--use_processes', action='store_true',
                        help='use processes rather than threads for parallelization')

    parser.add_argument('--open_results', action='store_true',
                        help='open the output html file when done')

    parser.add_argument('--n_rendering_workers', type=int, default=options.n_rendering_workers,
                        help='number of workers for parallel rendering, defaults to {}'.format(
                            options.n_rendering_workers))

    if len(sys.argv[1:])==0:
        parser.print_help()
        parser.exit()

    args = parser.parse_args()

    print('Output folder:')
    print(args.output_folder)

    print('\nResults files:')
    print(args.results_files)

    print('\nDetection thresholds:')
    print(args.detection_thresholds)

    print('\nRendering thresholds:')
    print(args.rendering_thresholds)

    # Convert to options objects
    options = BatchComparisonOptions()

    options.output_folder = args.output_folder
    options.image_folder = args.image_folder
    options.target_width = args.target_width
    options.n_rendering_workers = args.n_rendering_workers
    options.max_images_per_category = args.max_images_per_category

    if args.use_processes:
        options.parallelize_rendering_with_threads = False

    results = n_way_comparison(args.results_files,options,args.detection_thresholds,args.rendering_thresholds)

    if args.open_results:
        path_utils.open_file(results.html_output_file)

    print('Wrote results to {}'.format(results.html_output_file))

# ...main()


if __name__ == '__main__':

    main()<|MERGE_RESOLUTION|>--- conflicted
+++ resolved
@@ -1284,11 +1284,8 @@
 
 
     ##%% Sample and plot differences
-<<<<<<< HEAD
-=======
-    
+
     pool = None
->>>>>>> 000603b6
 
     if options.n_rendering_workers > 1:
        worker_type = 'processes'
@@ -1451,11 +1448,7 @@
             })
 
     # ...for each category
-<<<<<<< HEAD
-
-
-=======
-    
+
     if pool is not None:
         try:
             pool.close()
@@ -1463,7 +1456,6 @@
             print("Pool closed and joined for comparisong rendering")
         except Exception:
             pass
->>>>>>> 000603b6
     ##%% Write the top-level HTML file content
 
     html_output_string  = ''
