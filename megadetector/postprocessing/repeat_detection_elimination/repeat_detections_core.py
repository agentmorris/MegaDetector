"""

repeat_detections_core.py

Core utilities shared by find_repeat_detections and remove_repeat_detections.

Nothing in this file (in fact nothing in this subpackage) will make sense until you read
the RDE user's guide:

https://github.com/agentmorris/MegaDetector/tree/main/megadetector/postprocessing/repeat_detection_elimination

"""

#%% Imports and environment

import os
import copy
import warnings
import sklearn.cluster
import numpy as np
import jsonpickle
import traceback
import pandas as pd
import json
import shutil

from tqdm import tqdm
from operator import attrgetter
from datetime import datetime
from itertools import compress

import pyqtree

from multiprocessing.pool import ThreadPool
from multiprocessing.pool import Pool
from functools import partial

from megadetector.utils import path_utils
from megadetector.utils import ct_utils
from megadetector.postprocessing.load_api_results import load_api_results, write_api_results
from megadetector.postprocessing.postprocess_batch_results import is_sas_url
from megadetector.postprocessing.postprocess_batch_results import relative_sas_url
from megadetector.visualization.visualization_utils import open_image, render_detection_bounding_boxes
from megadetector.visualization import render_images_with_thumbnails
from megadetector.visualization import visualization_utils as vis_utils
from megadetector.utils.path_utils import flatten_path
from megadetector.utils.ct_utils import invert_dictionary

# "PIL cannot read EXIF metainfo for the images"
warnings.filterwarnings('ignore', '(Possibly )?corrupt EXIF data', UserWarning)

# "Metadata Warning, tag 256 had too many entries: 42, expected 1"
warnings.filterwarnings('ignore', 'Metadata warning', UserWarning)

jsonpickle.set_encoder_options('json', sort_keys=True, indent=1)


#%% Constants

detection_index_file_name_base = 'detectionIndex.json'


#%% Classes

class RepeatDetectionOptions:
    """
    Options that control the behavior of repeat detection elimination
    """

    def __init__(self):

        #: Folder where images live; filenames in the MD results .json file should
        #: be relative to this folder.
        #:
        #: imageBase can also be a SAS URL, in which case some error-checking is
        #: disabled.
        self.imageBase = ''

        #: Folder where we should write temporary output.
        self.outputBase = ''

        #: Don't consider detections with confidence lower than this as suspicious
        self.confidenceMin = 0.1

        #: Don't consider detections with confidence higher than this as suspicious
        self.confidenceMax = 1.0

        #: What's the IOU threshold for considering two boxes the same?
        self.iouThreshold = 0.9

        #: How many occurrences of a single location (as defined by the IOU threshold)
        #: are required before we declare it suspicious?
        self.occurrenceThreshold = 20

        #: Ignore "suspicious" detections smaller than some size
        self.minSuspiciousDetectionSize = 0.0

        #: Ignore "suspicious" detections larger than some size; these are often animals
        #: taking up the whole image.  This is expressed as a fraction of the image size.
        self.maxSuspiciousDetectionSize = 0.2

        #: Ignore folders with more than this many images in them
        self.maxImagesPerFolder = None

        #: A list of category IDs (ints) that we don't want consider as candidate repeat detections.
        #:
        #: Typically used to say, e.g., "don't bother analyzing people or vehicles for repeat
        #: detections", which you could do by saying excludeClasses = [2,3].
        self.excludeClasses = []

        #: For very large sets of results, passing chunks of results to and from workers as
        #: parameters ('memory') can be memory-intensive, so we can serialize to intermediate
        #: files instead ('file').
        #:
        #: The use of 'file' here is still experimental.
        self.pass_detections_to_processes_method = 'memory'

        #: Number of workers to use for parallel operations
        self.nWorkers = 10

        #: Should we use threads (True) or processes (False) for parallelization?
        #:
        #: Not relevant if nWorkers <= 1, or if bParallelizeComparisons and
        #: bParallelizeRendering are both False.
        self.parallelizationUsesThreads = True

        #: If this is not empty, we'll load detections from a filter file rather than finding them
        #: from the detector output.  This should be a .json file containing detections, generally this
        #: is the detectionIndex.json file in the filtering_* folder produced by find_repeat_detections().
        self.filterFileToLoad = ''

        #: (optional) List of filenames remaining after deletion of identified
        #: repeated detections that are actually animals.  This should be a flat
        #: text file, one relative filename per line.
        #:
        #: This is a pretty esoteric code path and a candidate for removal.
        #:
        #: The scenario where I see it being most useful is the very hypothetical one
        #: where we use an external tool for image handling that allows us to do something
        #: smarter and less destructive than deleting images to mark them as non-false-positives.
        self.filteredFileListToLoad = None

        #: Should we write the folder of images used to manually review repeat detections?
        self.bWriteFilteringFolder = True

        #: For debugging: limit comparisons to a specific number of folders
        self.debugMaxDir = -1

        #: For debugging: limit rendering to a specific number of folders
        self.debugMaxRenderDir = -1

        #: For debugging: limit comparisons to a specific number of detections
        self.debugMaxRenderDetection = -1

        #: For debugging: limit comparisons to a specific number of instances
        self.debugMaxRenderInstance = -1

        #: Should we parallelize (across cameras) comparisons to find repeat detections?
        self.bParallelizeComparisons = True

        #: Should we parallelize image rendering?
        self.bParallelizeRendering = True

        #: If this is False (default), a detection from class A is *not* considered to be "the same"
        #: as a detection from class B, even if they're at the same location.
        self.categoryAgnosticComparisons = False

        #: Determines whether bounding-box rendering errors (typically network errors) should
        #: be treated as failures
        self.bFailOnRenderError = False

        #: Should we print a warning if images referred to in the MD results file are missing?
        self.bPrintMissingImageWarnings = True

        #: If bPrintMissingImageWarnings is True, should we print a warning about missing images
        #: just once ('once') or every time ('all')?
        self.missingImageWarningType = 'once'  # 'all'

        #: Image width for rendered images (it's called "max" because we don't resize smaller images).
        #:
        #: Original size is preserved if this is None.
        #:
        #: This does *not* include the tile image grid.
        self.maxOutputImageWidth = 2000

        #: Line thickness (in pixels) for box rendering
        self.lineThickness = 10

        #: Box expansion (in pixels)
        self.boxExpansion = 2

        #: Progress bar used during comparisons and rendering.  Do not set externally.
        #:
        #: :meta private:
        self.pbar = None

        #: Replace filename tokens after reading, useful when the directory structure
        #: has changed relative to the structure the detector saw.
        self.filenameReplacements = {}

        #: How many folders up from the leaf nodes should we be going to aggregate images into
        #: cameras?
        #:
        #: If this is zero, each leaf folder is treated as a camera.
        self.nDirLevelsFromLeaf = 0

        #: An optional function that takes a string (an image file name) and returns
        #: a string (the corresponding  folder ID), typically used when multiple folders
        #: actually correspond to the same camera in a manufacturer-specific way (e.g.
        #: a/b/c/RECONYX100 and a/b/c/RECONYX101 may really be the same camera).
        #:
        #: See ct_utils for a common replacement function that handles most common
        #: manufacturer folder names:
        #:
        #: from megadetector.utils import ct_utils
        #: self.customDirNameFunction = ct_utils.image_file_to_camera_folder
        self.customDirNameFunction = None

        #: Include only specific folders, mutually exclusive with [excludeFolders]
        self.includeFolders = None

        #: Exclude specific folders, mutually exclusive with [includeFolders]
        self.excludeFolders = None

        #: Optionally show *other* detections (i.e., detections other than the
        #: one the user is evaluating), typically in a light gray.
        self.bRenderOtherDetections = False

        #: Threshold to use for *other* detections
        self.otherDetectionsThreshold = 0.2

        #: Line width (in pixels) for *other* detections
        self.otherDetectionsLineWidth = 1

        #: Optionally show a grid that includes a sample image for the detection, plus
        #: the top N additional detections
        self.bRenderDetectionTiles = True

        #: Width of the original image (within the larger output image) when bRenderDetectionTiles
        #: is True.
        #:
        #: If this is None, we'll render the original image in the detection tile image
        #: at its original width.
        self.detectionTilesPrimaryImageWidth = None

        #: Width to use for the grid of detection instances.
        #:
        #: Can be a width in pixels, or a number from 0 to 1 representing a fraction
        #: of the primary image width.
        #:
        #: If you want to render the grid at exactly 1 pixel wide, I guess you're out
        #: of luck.
        self.detectionTilesCroppedGridWidth = 0.6

        #: Location of the primary image within the mosaic ('right' or 'left)
        self.detectionTilesPrimaryImageLocation = 'right'

        #: Maximum number of individual detection instances to include in the mosaic
        self.detectionTilesMaxCrops = 150

        #: If bRenderOtherDetections is True, what color should we use to render the
        #: (hopefully pretty subtle) non-target detections?
        #:
        #: In theory I'd like these "other detection" rectangles to be partially
        #: transparent, but this is not straightforward, and the alpha is ignored
        #: here.  But maybe if I leave it here and wish hard enough, someday it
        #: will work.
        #:
        #: otherDetectionsColors = ['dimgray']
        self.otherDetectionsColors = [(105,105,105,100)]

        #: Sort detections within a directory so nearby detections are adjacent
        #: in the list, for faster review.
        #:
        #: Can be None, 'xsort', or 'clustersort'
        #:
        #: * None sorts detections chronologically by first occurrence
        #: * 'xsort' sorts detections from left to right
        #: * 'clustersort' clusters detections and sorts by cluster
        self.smartSort = 'xsort'

        #: Only relevant if smartSort == 'clustersort'
        self.smartSortDistanceThreshold = 0.1


class RepeatDetectionResults:
    """
    The results of an entire repeat detection analysis
    """

    def __init__(self):

        #: The data table (Pandas DataFrame), as loaded from the input json file via
        #: load_api_results().  Has columns ['file', 'detections','failure'].
        self.detectionResults = None

        #: The other fields in the input json file, loaded via load_api_results()
        self.otherFields = None

        #: The data table after modification
        self.detectionResultsFiltered = None

        #: dict mapping folder names to whole rows from the data table
        self.rowsByDirectory = None

        #: dict mapping filenames to rows in the master table
        self.filenameToRow = None

        #: An array of length nDirs, where each element is a list of DetectionLocation
        #: objects for that directory that have been flagged as suspicious
        self.suspiciousDetections = None

        #: The location of the .json file written with information about the RDE
        #: review images (typically detectionIndex.json)
        self.filterFile = None


class IndexedDetection:
    """
    A single detection event on a single image
    """

    def __init__(self, iDetection=-1, filename='', bbox=[], confidence=-1, category='unknown'):

        assert isinstance(iDetection,int)
        assert isinstance(filename,str)
        assert isinstance(bbox,list)
        assert isinstance(category,str)

        #: index of this detection within all detections for this filename
        self.iDetection = iDetection

        #: path to the image corresponding to this detection
        self.filename = filename

        #: [x_min, y_min, width_of_box, height_of_box]
        self.bbox = bbox

        #: confidence value of this detection
        self.confidence = confidence

        #: category ID (not name) of this detection
        self.category = category

    def __repr__(self):
        s = ct_utils.pretty_print_object(self, False)
        return s


class DetectionLocation:
    """
    A unique-ish detection location, meaningful in the context of one
    directory.  All detections within an IoU threshold of self.bbox
    will be stored in IndexedDetection objects.
    """

    def __init__(self, instance, detection, relativeDir, category, id=None):

        assert isinstance(detection,dict)
        assert isinstance(instance,IndexedDetection)
        assert isinstance(relativeDir,str)
        assert isinstance(category,str)

        #: list of IndexedDetections that match this detection
        self.instances = [instance]

        #: category ID (not name) for this detection
        self.category = category

        #: bbox as x,y,w,h
        self.bbox = detection['bbox']

        #: relative folder (i.e., camera name) in which this detectin was found
        self.relativeDir = relativeDir

        #: relative path to the canonical image representing this detection
        self.sampleImageRelativeFileName = ''

        #: list of detections on that canonical image that match this detection
        self.sampleImageDetections = None

        #: ID for this detection; this ID is only guaranteed to be unique within a directory
        self.id = id

        #: only used when doing cluster-based sorting
        self.clusterLabel = None

    def __repr__(self):
        s = ct_utils.pretty_print_object(self, False)
        return s

    def to_api_detection(self):
        """
        Converts this detection to a 'detection' dictionary, making the semi-arbitrary
        assumption that the first instance is representative of confidence.

        Returns:
            dict: dictionary in the format used to store detections in MD results
        """

        # This is a bit of a hack right now, but for future-proofing, I don't want to call this
        # to retrieve anything other than the highest-confidence detection, and I'm assuming this
        # is already sorted, so assert() that.
        confidences = [i.confidence for i in self.instances]
        assert confidences[0] == max(confidences), \
            'Cannot convert an unsorted DetectionLocation to an API detection'

        # It's not clear whether it's better to use instances[0].bbox or self.bbox
        # here... they should be very similar, unless iouThreshold is very low.
        # self.bbox is a better representation of the overall DetectionLocation.
        detection = {'conf':self.instances[0].confidence,
                     'bbox':self.bbox,'category':self.instances[0].category}
        return detection


#%% Support functions

def _render_bounding_box(detection, inputFileName, outputFileName, lineWidth=5,
                        expansion=0):
    """
    Rendering the detection [detection] on the image [inputFileName], writing the result
    to [outputFileName].
    """

    im = open_image(inputFileName)
    d = detection.to_api_detection()
    render_detection_bounding_boxes([d],im,thickness=lineWidth,expansion=expansion,
                                    confidence_threshold=-10)
    im.save(outputFileName)


def _detection_rect_to_rtree_rect(detection_rect):
    """
    We store detections as x/y/w/h, rtree and pyqtree use l/b/r/t.  Convert from
    our representation to rtree's.
    """

    l = detection_rect[0]
    b = detection_rect[1]
    r = detection_rect[0] + detection_rect[2]
    t = detection_rect[1] + detection_rect[3]
    return (l,b,r,t)


def _rtree_rect_to_detection_rect(rtree_rect):
    """
    We store detections as x/y/w/h, rtree and pyqtree use l/b/r/t.  Convert from
    rtree's representation to ours.
    """

    x = rtree_rect[0]
    y = rtree_rect[1]
    w = rtree_rect[2] - rtree_rect[0]
    h = rtree_rect[3] - rtree_rect[1]
    return (x,y,w,h)


def _sort_detections_for_directory(candidateDetections,options):
    """
    candidateDetections is a list of DetectionLocation objects.  Sorts them to
    put nearby detections next to each other, for easier visual review.  Returns
    a sorted copy of candidateDetections, does not sort in-place.
    """

    if len(candidateDetections) <= 1 or options.smartSort is None:
        return candidateDetections

    # Just sort by the X location of each box
    if options.smartSort == 'xsort':
        candidate_detections_sorted = sorted(candidateDetections,
                                           key=lambda x: (
                                               (x.bbox[0]) + (x.bbox[2]/2.0)
                                               ))
        return candidate_detections_sorted

    elif options.smartSort == 'clustersort':

        cluster = sklearn.cluster.AgglomerativeClustering(
            n_clusters=None,
            distance_threshold=options.smartSortDistanceThreshold,
            linkage='complete')

        # Prepare a list of points to represent each box,
        # that's what we'll use for clustering
        points = []
        for det in candidateDetections:
            # To use the upper-left of the box as the clustering point
            # points.append([det.bbox[0],det.bbox[1]])

            # To use the center of the box as the clustering point
            points.append([det.bbox[0]+det.bbox[2]/2.0,
                           det.bbox[1]+det.bbox[3]/2.0])
        points_array = np.array(points)

        labels = cluster.fit_predict(points_array)
        unique_labels = np.unique(labels)

        # Labels *could* be any unique labels according to the docs, but in practice
        # they are unique integers from 0:nClusters.
        #
        # Make sure the labels are unique incrementing integers.
        for i_label in range(1,len(unique_labels)):
            assert unique_labels[i_label] == 1 + unique_labels[i_label-1]

        assert len(labels) == len(candidateDetections)

        # Store the label assigned to each cluster
        for i_label,label in enumerate(labels):
            candidateDetections[i_label].clusterLabel = label

        # Now sort the clusters by their x coordinate, and re-assign labels
        # so the labels are sortable
        label_x_means = []

        for label in unique_labels:
            detections_this_label = [d for d in candidateDetections if (
                d.clusterLabel == label)]
            points_this_label = [ [d.bbox[0],d.bbox[1]] for d in detections_this_label]
            x = [p[0] for p in points_this_label]
            y = [p[1] for p in points_this_label]

            # Compute the centroid for debugging, but we're only going to use the x
            # coordinate.  This is the centroid of points used to represent detections,
            # which may be box centers or box corners.
            centroid = [ sum(x) / len(points_this_label), sum(y) / len(points_this_label) ]
            label_xval = centroid[0]
            label_x_means.append(label_xval)

        old_cluster_label_to_new_cluster_label = {}
        new_cluster_labels = np.argsort(label_x_means)
        assert len(new_cluster_labels) == len(np.unique(new_cluster_labels))
        for old_cluster_label in unique_labels:
            old_cluster_label_to_new_cluster_label[old_cluster_label] =\
                np.where(new_cluster_labels==old_cluster_label)[0][0]

        for i_cluster in range(0,len(unique_labels)):
            old_label = unique_labels[i_cluster]
            assert i_cluster == old_label
            new_label = old_cluster_label_to_new_cluster_label[old_label]

        for i_det,det in enumerate(candidateDetections):
            old_label = det.clusterLabel
            new_label = old_cluster_label_to_new_cluster_label[old_label]
            det.clusterLabel = new_label

        candidate_detections_sorted = sorted(candidateDetections,
                                           key=lambda x: (x.clusterLabel,x.id))

        return candidate_detections_sorted

    else:
        raise ValueError('Unrecognized sort method {}'.format(
            options.smartSort))

# ...def _sort_detections_for_directory(...)


def _find_matches_in_directory(dirNameAndRows, options):
    """
    dirNameAndRows is a tuple of (name,rows).

    "name" is a location name, typically a folder name, though this may be an arbitrary
    location identifier.

    "rows" is a Pandas dataframe with one row per image in this location, with columns:

        * 'file': relative file name
        * 'detections': a list of MD detection objects, i.e. dicts with keys ['category','conf','bbox']
        * 'max_detection_conf': maximum confidence of any detection, in any category

    "rows" can also point to a .csv file, in which case the detection table will be read from that
    .csv file, and results will be written to a .csv file rather than being returned.

    Find all unique detections in this directory.

    Returns a list of DetectionLocation objects.
    """

    if options.pbar is not None:
        options.pbar.update()

    # Create a tree to store candidate detections
    candidate_detections_index = pyqtree.Index(bbox=(-0.1,-0.1,1.1,1.1))

    assert len(dirNameAndRows) == 2, 'find_matches_in_directory: invalid input'
    assert isinstance(dirNameAndRows[0],str), 'find_matches_in_directory: invalid location name'
    dir_name = dirNameAndRows[0]
    rows = dirNameAndRows[1]

    detections_loaded_from_csv_file = None

    if isinstance(rows,str):
        detections_loaded_from_csv_file = rows
        print('Loading results for location {} from {}'.format(
            dir_name,detections_loaded_from_csv_file))
        rows = pd.read_csv(detections_loaded_from_csv_file)
        # Pandas writes out detections out as strings, convert them back to lists
        rows['detections'] = rows['detections'].apply(lambda s: json.loads(s.replace('\'','"')))

    if options.maxImagesPerFolder is not None and len(rows) > options.maxImagesPerFolder:
        print('Ignoring directory {} because it has {} images (limit set to {})'.format(
            dir_name,len(rows),options.maxImagesPerFolder))
        return []

    if options.includeFolders is not None:
        assert options.excludeFolders is None, 'Cannot specify include and exclude folder lists'
        if dir_name not in options.includeFolders:
            print('Ignoring folder {}, not in inclusion list'.format(dir_name))
            return []

    if options.excludeFolders is not None:
        assert options.includeFolders is None, 'Cannot specify include and exclude folder lists'
        if dir_name in options.excludeFolders:
            print('Ignoring folder {}, on exclusion list'.format(dir_name))
            return []

    # For each image in this directory
    #
    # iDirectoryRow = 0; row = rows.iloc[iDirectoryRow]
    #
    # iDirectoryRow is a pandas index, so it may not start from zero;
    # for debugging, we maintain i_iteration as a loop index.
    i_iteration = -1
    n_boxes_evaluated = 0

    for iDirectoryRow, row in rows.iterrows():

        i_iteration += 1
        filename = row['file']
        if not path_utils.is_image_file(filename):
            continue

        if 'max_detection_conf' not in row or 'detections' not in row or \
            row['detections'] is None:
            print('Skipping row {}'.format(iDirectoryRow))
            continue

        # Don't bother checking images with no detections above threshold
        max_p = float(row['max_detection_conf'])
        if max_p < options.confidenceMin:
            continue

        # Array of dicts, where each element is
        # {
        #   'category': '1',  # str value, category ID
        #   'conf': 0.926,    # confidence of this detections
        #
        #    (x_min, y_min) is upper-left, all in relative coordinates
        #   'bbox': [x_min, y_min, width_of_box, height_of_box]
        #
        # }
        detections = row['detections']
        if isinstance(detections,float):
            assert isinstance(row['failure'],str), 'Expected failure indicator'
            print('Skipping failed image {} ({})'.format(filename,row['failure']))
            continue

        assert len(detections) > 0

        # For each detection in this image
        for iDetection, detection in enumerate(detections):

            n_boxes_evaluated += 1

            if detection is None:
                print('Skipping detection {}'.format(iDetection))
                continue

            assert 'category' in detection and \
                'conf' in detection and \
                'bbox' in detection, 'Illegal detection'

            confidence = detection['conf']

            # This is no longer strictly true; I sometimes run RDE in stages, so
            # some probabilities have already been made negative
            #
            # assert confidence >= 0.0 and confidence <= 1.0

            assert confidence >= -1.0 and confidence <= 1.0

            if confidence < options.confidenceMin:
                continue
            if confidence > options.confidenceMax:
                continue

            # Optionally exclude some classes from consideration as suspicious
            if (options.excludeClasses is not None) and (len(options.excludeClasses) > 0):
                iClass = int(detection['category'])
                if iClass in options.excludeClasses:
                    continue

            bbox = detection['bbox']
            confidence = detection['conf']

            # Is this detection too big or too small for consideration?
            w, h = bbox[2], bbox[3]

            if (w == 0 or h == 0):
                continue

            area = h * w

            if area < 0:
                print('Warning: negative-area bounding box for file {}'.format(filename))
                area = abs(area); h = abs(h); w = abs(w)

            assert area >= 0.0 and area <= 1.0, \
                'Illegal bounding box area {} in image {}'.format(area,filename)

            if area < options.minSuspiciousDetectionSize:
                continue

            if area > options.maxSuspiciousDetectionSize:
                continue

            category = detection['category']

            instance = IndexedDetection(iDetection=iDetection,
                                        filename=row['file'], bbox=bbox,
                                        confidence=confidence, category=category)

            b_found_similar_detection = False

            rtree_rect = _detection_rect_to_rtree_rect(bbox)

            # This will return candidates of all classes
            overlapping_candidate_detections =\
                candidate_detections_index.intersect(rtree_rect)

            overlapping_candidate_detections.sort(
                key=lambda x: x.id, reverse=False)

            # For each detection in our candidate list
            for i_candidate, candidate in enumerate(
                    overlapping_candidate_detections):

                # Don't match across categories
                if (candidate.category != category) and (not (options.categoryAgnosticComparisons)):
                    continue

                # Is this a match?
                try:
                    iou = ct_utils.get_iou(bbox, candidate.bbox)
                except Exception as e:
                    print(\
                    'Warning: IOU computation error on boxes ({},{},{},{}),({},{},{},{}): {}'.\
                        format(
                        bbox[0],bbox[1],bbox[2],bbox[3],
                        candidate.bbox[0],candidate.bbox[1],
                        candidate.bbox[2],candidate.bbox[3], str(e)))
                    continue

                if iou >= options.iouThreshold:

                    b_found_similar_detection = True

                    # If so, add this example to the list for this detection
                    candidate.instances.append(instance)

                    # We *don't* break here; we allow this instance to possibly
                    # match multiple candidates.  There isn't an obvious right or
                    # wrong here.

            # ...for each detection on our candidate list

            # If we found no matches, add this to the candidate list
            if not b_found_similar_detection:

                candidate = DetectionLocation(instance=instance,
                                              detection=detection, relativeDir=dir_name,
                                              category=category, id=i_iteration)

                # pyqtree
                candidate_detections_index.insert(item=candidate,bbox=rtree_rect)

        # ...for each detection

    # ...for each row

    # Get all candidate detections

    candidate_detections = candidate_detections_index.intersect([-100,-100,100,100])

    # For debugging only, it's convenient to have these sorted
    # as if they had never gone into a tree structure.  Typically
    # this is in practice a sort by filename.
    candidate_detections.sort(
        key=lambda x: x.id, reverse=False)

    if detections_loaded_from_csv_file is not None:
        location_results_file = \
            os.path.splitext(detections_loaded_from_csv_file)[0] + \
            '_results.json'
        print('Writing results for location {} to {}'.format(
            dir_name,location_results_file))
        s = jsonpickle.encode(candidate_detections,make_refs=False)
        with open(location_results_file,'w') as f:
            f.write(s)
            # json.dump(candidate_detections,f,indent=1)
        return location_results_file
    else:
        return candidate_detections

# ...def _find_matches_in_directory(...)


def _update_detection_table(repeatDetectionResults, options, outputFilename=None):
    """
    Changes confidence values in repeatDetectionResults.detectionResults so that detections
    deemed to be possible false positives are given negative confidence values.

    repeatDetectionResults is an object of type RepeatDetectionResults, with a pandas
    dataframe (detectionResults) containing all the detections loaded from the .json file,
    and a list of detections for each location (suspiciousDetections) that are deemed to
    be suspicious.

    returns the modified pandas dataframe (repeatDetectionResults.detectionResults), but
    also modifies it in place.
    """

    # This is the pandas dataframe that contains actual detection results.
    #
    # Has fields ['file', 'detections','failure'].
    detection_results = repeatDetectionResults.detectionResults

    # An array of length nDirs, where each element is a list of DetectionLocation
    # objects for that directory that have been flagged as suspicious
    suspicious_detections_by_directory = repeatDetectionResults.suspiciousDetections

    n_bbox_changes = 0

    print('Updating output table')

    # For each directory
    for i_dir, directory_events in enumerate(suspicious_detections_by_directory):

        # For each suspicious detection group in this directory
        for iDetectionEvent, detectionEvent in enumerate(directory_events):

            locationBbox = detectionEvent.bbox

            # For each instance of this suspicious detection
            for iInstance, instance in enumerate(detectionEvent.instances):

                instanceBbox = instance.bbox

                # This should match the bbox for the detection event
                iou = ct_utils.get_iou(instanceBbox, locationBbox)

                # The bbox for this instance should be almost the same as the bbox
                # for this detection group, where "almost" is defined by the IOU
                # threshold.
                assert iou >= options.iouThreshold
                # if iou < options.iouThreshold:
                #    print('IOU warning: {},{}'.format(iou,options.iouThreshold))

                assert instance.filename in repeatDetectionResults.filenameToRow
                iRow = repeatDetectionResults.filenameToRow[instance.filename]
                row = detectionResults.iloc[iRow]
                rowDetections = row['detections']
                detectionToModify = rowDetections[instance.iDetection]

                # Make sure the bounding box matches
                assert (instanceBbox[0:3] == detectionToModify['bbox'][0:3])

                # Make the probability negative, if it hasn't been switched by
                # another bounding box
                if detectionToModify['conf'] >= 0:
                    detectionToModify['conf'] = -1 * detectionToModify['conf']
                    n_bbox_changes += 1

            # ...for each instance

        # ...for each detection

    # ...for each directory

    # Update maximum probabilities

    # For each row...
    nProbChanges = 0
    nProbChangesToNegative = 0
    nProbChangesAcrossThreshold = 0

    for iRow, row in detection_results.iterrows():

        detections = row['detections']
        if (detections is None) or isinstance(detections,float):
            assert isinstance(row['failure'],str)
            continue

        if len(detections) == 0:
            continue

        maxPOriginal = float(row['max_detection_conf'])

        # No longer strictly true; sometimes I run RDE on RDE output
        # assert maxPOriginal >= 0
        assert maxPOriginal >= -1.0

        maxP = None
        nNegative = 0

        for iDetection, detection in enumerate(detections):

            p = detection['conf']

            if p < 0:
                nNegative += 1

            if (maxP is None) or (p > maxP):
                maxP = p

        # We should only be making detections *less* likely in this process
        assert maxP <= maxPOriginal
        detection_results.at[iRow, 'max_detection_conf'] = maxP

        # If there was a meaningful change, count it
        if abs(maxP - maxPOriginal) > 1e-3:

            assert maxP < maxPOriginal

            nProbChanges += 1

            if (maxP < 0) and (maxPOriginal >= 0):
                nProbChangesToNegative += 1

            if (maxPOriginal >= options.confidenceMin) and (maxP < options.confidenceMin):
                nProbChangesAcrossThreshold += 1

            # Negative probabilities should be the only reason maxP changed, so
            # we should have found at least one negative value if we reached
            # this point.
            assert nNegative > 0

        # ...if there was a meaningful change to the max probability for this row

    # ...for each row

    # If we're also writing output...
    if outputFilename is not None and len(outputFilename) > 0:
        write_api_results(detection_results, repeatDetectionResults.otherFields,
                          outputFilename)

    print(
        'Finished updating detection table\nChanged {} detections that impacted {} maxPs ({} to negative) ({} across confidence threshold)'.format(
            n_bbox_changes, nProbChanges, nProbChangesToNegative, nProbChangesAcrossThreshold))

    return detection_results

# ...def _update_detection_table(...)


def _render_sample_image_for_detection(detection,filteringDir,options):
    """
    Render a sample image for one unique detection, possibly containing lightly-colored
    high-confidence detections from elsewhere in the sample image.

    "detections" is a DetectionLocation object.

    Depends on having already sorted instances within this detection by confidence, and
    having already generated an output file name for this sample image.
    """

    # Confidence values should already have been sorted in the previous loop
    instance_confidences = [instance.confidence for instance in detection.instances]
    assert ct_utils.is_list_sorted(instance_confidences,reverse=True)

    # Choose the highest-confidence index
    instance = detection.instances[0]
    relativePath = instance.filename

    outputRelativePath = detection.sampleImageRelativeFileName
    assert len(outputRelativePath) > 0

    outputFullPath = os.path.join(filteringDir, outputRelativePath)

    if is_sas_url(options.imageBase):
        inputFullPath = relative_sas_url(options.imageBase, relativePath)
    else:
        inputFullPath = os.path.join(options.imageBase, relativePath)
        assert (os.path.isfile(inputFullPath)), 'Not a file: {}'.\
            format(inputFullPath)

    try:

        im = open_image(inputFullPath)

        # Should we render (typically in a very light color) detections
        # *other* than the one we're highlighting here?
        if options.bRenderOtherDetections:

            # Optionally resize the output image
            if (options.maxOutputImageWidth is not None) and \
                (im.size[0] > options.maxOutputImageWidth):
                im = vis_utils.resize_image(im, options.maxOutputImageWidth,
                                            target_height=-1)

            assert detection.sampleImageDetections is not None

            # At this point, suspicious detections have already been flipped
            # negative, which we don't want for rendering purposes
            rendered_detections = []

            for det in detection.sampleImageDetections:
                rendered_det = copy.copy(det)
                rendered_det['conf'] = abs(rendered_det['conf'])
                rendered_detections.append(rendered_det)

            # Render other detections first (typically in a thin+light box)
            render_detection_bounding_boxes(rendered_detections,
                im,
                label_map=None,
                thickness=options.otherDetectionsLineWidth,
                expansion=options.boxExpansion,
                colormap=options.otherDetectionsColors,
                confidence_threshold=options.otherDetectionsThreshold)

            # Now render the example detection (on top of at least one
            # of the other detections)

            # This converts the *first* instance to an API standard detection;
            # because we just sorted this list in descending order by confidence,
            # this is the highest-confidence detection.
            d = detection.to_api_detection()

            render_detection_bounding_boxes([d],im,thickness=options.lineThickness,
                                            expansion=options.boxExpansion,
                                            confidence_threshold=-10)

            im.save(outputFullPath)

        else:

            _render_bounding_box(detection, inputFullPath, outputFullPath,
                lineWidth=options.lineThickness, expansion=options.boxExpansion)

        # ...if we are/aren't rendering other bounding boxes

        # If we're rendering detection tiles, we'll re-load and re-write the image we
        # just wrote to outputFullPath
        if options.bRenderDetectionTiles:

            assert not is_sas_url(options.imageBase), "Can't render detection tiles from SAS URLs"

            if options.detectionTilesPrimaryImageWidth is not None:
                primaryImageWidth = options.detectionTilesPrimaryImageWidth
            else:
                # "im" may be a resized version of the original image, if we've already run
                # the code to render other bounding boxes.
                primaryImageWidth = im.size[0]

            if options.detectionTilesCroppedGridWidth <= 1.0:
                croppedGridWidth = round(options.detectionTilesCroppedGridWidth * primaryImageWidth)
            else:
                croppedGridWidth = options.detectionTilesCroppedGridWidth

            secondaryImageFilenameList = []
            secondaryImageBoundingBoxList = []

            # If we start from zero, we include the sample crop
            for instance in detection.instances[0:]:
                secondaryImageFilenameList.append(os.path.join(options.imageBase,
                                                               instance.filename))
                secondaryImageBoundingBoxList.append(instance.bbox)

            # Optionally limit the number of crops we pass to the rendering function
            if (options.detectionTilesMaxCrops is not None) and \
                (len(detection.instances) > options.detectionTilesMaxCrops):
                    secondaryImageFilenameList = \
                        secondaryImageFilenameList[0:options.detectionTilesMaxCrops]
                    secondaryImageBoundingBoxList = \
                        secondaryImageBoundingBoxList[0:options.detectionTilesMaxCrops]

            # This will over-write the image we've already written to outputFullPath
            render_images_with_thumbnails.render_images_with_thumbnails(
                primary_image_filename=outputFullPath,
                primary_image_width=primaryImageWidth,
                secondary_image_filename_list=secondaryImageFilenameList,
                secondary_image_bounding_box_list=secondaryImageBoundingBoxList,
                cropped_grid_width=croppedGridWidth,
                output_image_filename=outputFullPath,
                primary_image_location=options.detectionTilesPrimaryImageLocation)

        # ...if we are/aren't rendering detection tiles

    except Exception as e:

        stack_trace = traceback.format_exc()
        print('Warning: error rendering bounding box from {} to {}: {} ({})'.format(
            inputFullPath,outputFullPath,e,stack_trace))
        if options.bFailOnRenderError:
            raise

# ...def _render_sample_image_for_detection(...)


#%% Main entry point

def find_repeat_detections(inputFilename, outputFilename=None, options=None):
    """
    Find detections in a MD results file that occur repeatedly and are likely to be
    rocks/sticks.

    Args:
        inputFilename (str): the MD results .json file to analyze
        outputFilename (str, optional): the filename to which we should write results
            with repeat detections removed, typically set to None during the first
            part of the RDE process.
        options (RepeatDetectionOptions): all the interesting options controlling this
            process; see RepeatDetectionOptions for details.

    Returns:
        RepeatDetectionResults: results of the RDE process; see RepeatDetectionResults
        for details.
    """

    ##%% Input handling

    if options is None:

        options = RepeatDetectionOptions()

    # Validate some options

    if options.customDirNameFunction is not None:
        assert options.nDirLevelsFromLeaf == 0, \
            'Cannot mix custom dir name functions with nDirLevelsFromLeaf'

    if options.nDirLevelsFromLeaf != 0:
        assert options.customDirNameFunction is None, \
            'Cannot mix custom dir name functions with nDirLevelsFromLeaf'

    if options.filterFileToLoad is not None and len(options.filterFileToLoad) > 0:

        print('Bypassing detection-finding, loading from {}'.format(options.filterFileToLoad))

        # Load the filtering file
        detectionIndexFileName = options.filterFileToLoad
        sIn = open(detectionIndexFileName, 'r').read()
        detectionInfo = jsonpickle.decode(sIn)
        filteringBaseDir = os.path.dirname(options.filterFileToLoad)
        suspiciousDetections = detectionInfo['suspiciousDetections']

        # Load the same options we used when finding repeat detections
        options = detectionInfo['options']

        # ...except for things that explicitly tell this function not to
        # find repeat detections.
        options.filterFileToLoad = detectionIndexFileName
        options.bWriteFilteringFolder = False

    # ...if we're loading from an existing filtering file

    toReturn = RepeatDetectionResults()


    # Check early to avoid problems with the output folder

    if options.bWriteFilteringFolder:
        assert options.outputBase is not None and len(options.outputBase) > 0
        os.makedirs(options.outputBase,exist_ok=True)


    # Load file to a pandas dataframe.  Also populates 'max_detection_conf', even if it's
    # not present in the .json file.
    detectionResults, otherFields = load_api_results(inputFilename, normalize_paths=True,
                                         filename_replacements=options.filenameReplacements,
                                         force_forward_slashes=True)
    toReturn.detectionResults = detectionResults
    toReturn.otherFields = otherFields

    # detectionResults[detectionResults['failure'].notna()]

    # Before doing any real work, make sure we can *probably* access images
    # This is just a cursory check on the first image, but it heads off most
    # problems related to incorrect mount points, etc.  Better to do this before
    # spending 20 minutes finding repeat detections.

    if options.bWriteFilteringFolder:

        if not is_sas_url(options.imageBase):

            row = detectionResults.iloc[0]
            relativePath = row['file']
            if options.filenameReplacements is not None:
                for s in options.filenameReplacements.keys():
                    relativePath = relativePath.replace(s,options.filenameReplacements[s])
            absolutePath = os.path.join(options.imageBase,relativePath)
            assert os.path.isfile(absolutePath), 'Could not find file {}'.format(absolutePath)


    ##%% Separate files into locations

    # This will be a map from a directory name to smaller data frames
    rowsByDirectory = {}

    # This is a mapping back into the rows of the original table
    filenameToRow = {}

    print('Separating images into locations...')

    nCustomDirReplacements = 0

    # iRow = 0; row = detectionResults.iloc[0]
    for iRow, row in tqdm(detectionResults.iterrows(),total=len(detectionResults)):

        relativePath = row['file']

        if options.customDirNameFunction is not None:
            basicDirName = os.path.dirname(relativePath.replace('\\','/'))
            dirName = options.customDirNameFunction(relativePath)
            if basicDirName != dirName:
                nCustomDirReplacements += 1
        else:
            dirName = os.path.dirname(relativePath)

        if len(dirName) == 0:
            assert options.nDirLevelsFromLeaf == 0, \
                'Can''t use the dirLevelsFromLeaf option with flat filenames'
        else:
            if options.nDirLevelsFromLeaf > 0:
                iLevel = 0
                while (iLevel < options.nDirLevelsFromLeaf):
                    iLevel += 1
                    dirName = os.path.dirname(dirName)
            assert len(dirName) > 0

        if not dirName in rowsByDirectory:
            # Create a new DataFrame with just this row
            # rowsByDirectory[dirName] = pd.DataFrame(row)
            rowsByDirectory[dirName] = []

        rowsByDirectory[dirName].append(row)

        assert relativePath not in filenameToRow
        filenameToRow[relativePath] = iRow

    # ...for each unique detection

    if options.customDirNameFunction is not None:
        print('Custom dir name function made {} replacements (of {} images)'.format(
            nCustomDirReplacements,len(detectionResults)))

    # Convert lists of rows to proper DataFrames
    dirs = list(rowsByDirectory.keys())
    for d in dirs:
        rowsByDirectory[d] = pd.DataFrame(rowsByDirectory[d])

    toReturn.rowsByDirectory = rowsByDirectory
    toReturn.filenameToRow = filenameToRow

    print('Finished separating {} files into {} locations'.format(len(detectionResults),
                                                                  len(rowsByDirectory)))

    ##% Look for repeat detections (or load them from file)

    dirsToSearch = list(rowsByDirectory.keys())
    if options.debugMaxDir > 0:
        dirsToSearch = dirsToSearch[0:options.debugMaxDir]

    # Map numeric directory indices to names (we'll write this out to the detection index .json file)
    dirIndexToName = {}
    for iDir, dirName in enumerate(dirsToSearch):
        dirIndexToName[iDir] = dirName

    # Are we actually looking for matches, or just loading from a file?
    if len(options.filterFileToLoad) == 0:

        # length-nDirs list of lists of DetectionLocation objects
        suspiciousDetections = [None] * len(dirsToSearch)

        # We're actually looking for matches...
        print('Finding similar detections...')

        dirNameAndRows = []
        for dirName in dirsToSearch:
            rowsThisDirectory = rowsByDirectory[dirName]
            dirNameAndRows.append((dirName,rowsThisDirectory))

        allCandidateDetections = [None] * len(dirsToSearch)

        # If we serialize results to intermediate files, we need to remove slashes from
        # location names; we store mappings here.
        normalized_location_name_to_location_name = None
        location_name_to_normalized_location_name = None

        if not options.bParallelizeComparisons:

            options.pbar = None
            for iDir, dirName in tqdm(enumerate(dirsToSearch)):
                dirNameAndRow = dirNameAndRows[iDir]
                assert dirNameAndRow[0] == dirName
                print('Processing dir {} of {}: {}'.format(iDir,len(dirsToSearch),dirName))
                allCandidateDetections[iDir] = \
                    _find_matches_in_directory(dirNameAndRow, options)

        else:

            n_workers = options.nWorkers
            if n_workers > len(dirNameAndRows):
                print('Pool of {} requested, but only {} folders available, reducing pool to {}'.\
                      format(n_workers,len(dirNameAndRows),len(dirNameAndRows)))
                n_workers = len(dirNameAndRows)

            pool = None

            if options.parallelizationUsesThreads:
                pool = ThreadPool(n_workers); poolstring = 'threads'
            else:
                pool = Pool(n_workers); poolstring = 'processes'

            print('Starting comparison pool with {} {}'.format(n_workers,poolstring))

            assert options.pass_detections_to_processes_method in ('file','memory'), \
                'Unrecognized IPC mechanism: {}'.format(options.pass_detections_to_processes_method)

            # ** Experimental **
            #
            # Rather than passing detections and results around in memory, write detections and
            # results for each worker to intermediate files.  May improve performance for very large
            # results sets that exceed working memory.
            if options.pass_detections_to_processes_method == 'file':

                ##%% Convert location names to normalized names we can write to files

                normalized_location_name_to_location_name = {}
                for dir_name in dirsToSearch:
                    normalized_location_name = flatten_path(dir_name)
                    assert normalized_location_name not in normalized_location_name_to_location_name, \
                        'Redundant location name {}, can\'t serialize to intermediate files'.format(
                            dir_name)
                    normalized_location_name_to_location_name[normalized_location_name] = dir_name

                location_name_to_normalized_location_name = \
                    invert_dictionary(normalized_location_name_to_location_name)


                ##%% Write results to files for each location

                print('Writing results to intermediate files')

                intermediate_json_file_folder = os.path.join(options.outputBase,'intermediate_results')
                os.makedirs(intermediate_json_file_folder,exist_ok=True)

                # i_location = 0; location_info = dirNameAndRows[0]
                dirNameAndIntermediateFile = []

                # i_location = 0; location_info = dirNameAndRows[i_location]
                for i_location, location_info in tqdm(enumerate(dirNameAndRows)):

                    location_name = location_info[0]
                    assert location_name in location_name_to_normalized_location_name
                    normalized_location_name = location_name_to_normalized_location_name[location_name]
                    intermediate_results_file = os.path.join(intermediate_json_file_folder,
                                                             normalized_location_name + '.csv')
                    detections_table_this_location = location_info[1]
                    detections_table_this_location.to_csv(intermediate_results_file,header=True,index=False)
                    dirNameAndIntermediateFile.append((location_name,intermediate_results_file))


                ##%% Find detections in each directory

                options.pbar = None
                allCandidateDetectionFiles = list(pool.imap(
                    partial(_find_matches_in_directory,options=options), dirNameAndIntermediateFile))


                ##%% Load into a combined list of candidate detections

                allCandidateDetections = []

                # candidate_detection_file = allCandidateDetectionFiles[0]
                for candidate_detection_file in allCandidateDetectionFiles:
                    s = open(candidate_detection_file, 'r').read()
                    candidate_detections_this_file = jsonpickle.decode(s)
                    allCandidateDetections.append(candidate_detections_this_file)


                ##%% Clean up intermediate files

                shutil.rmtree(intermediate_json_file_folder)

            # If we're passing things around in memory, rather than via intermediate files
            else:

                # We get slightly nicer progress bar behavior using threads, by passing a pbar
                # object and letting it get updated.  We can't serialize this object across
                # processes.
                if options.parallelizationUsesThreads:
                    options.pbar = tqdm(total=len(dirNameAndRows))
                    allCandidateDetections = list(pool.imap(
                        partial(_find_matches_in_directory,options=options), dirNameAndRows))
                else:
                    options.pbar = None
                    allCandidateDetections = list(tqdm(pool.imap(
                        partial(_find_matches_in_directory,options=options), dirNameAndRows)))

        # ...if we're parallelizing comparisons

        if pool is not None:
            try:
                pool.close()
                pool.join()
                print("Pool closed and joined for RDE comparisons")
            except Exception as e:
                print('Warning: error closing RDE comparison pool')
                
        print('\nFinished looking for similar detections')


        ##%% Mark suspicious locations based on match results

        print('Marking repeat detections...')

        nImagesWithSuspiciousDetections = 0
        nSuspiciousDetections = 0

        # For each directory
        #
        # iDir = 51
        for iDir in range(len(dirsToSearch)):

            # A list of DetectionLocation objects
            suspiciousDetectionsThisDir = []

            # A list of DetectionLocation objects
            candidateDetectionsThisDir = allCandidateDetections[iDir]

            for iLocation, candidateLocation in enumerate(candidateDetectionsThisDir):

                # occurrenceList is a list of file/detection pairs
                nOccurrences = len(candidateLocation.instances)

                if nOccurrences < options.occurrenceThreshold:
                    continue

                nImagesWithSuspiciousDetections += nOccurrences
                nSuspiciousDetections += 1

                suspiciousDetectionsThisDir.append(candidateLocation)

            suspiciousDetections[iDir] = suspiciousDetectionsThisDir

            # Sort the above-threshold detections for easier review
            if options.smartSort is not None:
                suspiciousDetections[iDir] = _sort_detections_for_directory(
                    suspiciousDetections[iDir],options)

            print('Found {} suspicious detections in directory {} ({})'.format(
                  len(suspiciousDetections[iDir]),iDir,dirsToSearch[iDir]))

        # ...for each directory

        print('Finished marking repeat detections')

        print('Found {} unique detections on {} images that are suspicious'.format(
                nSuspiciousDetections, nImagesWithSuspiciousDetections))

    # If we're just loading detections from a file...
    else:

        assert len(suspiciousDetections) == len(dirsToSearch)

        nDetectionsRemoved = 0
        nDetectionsLoaded = 0

        # We're skipping detection-finding, but to see which images are actually legit false
        # positives, we may be looking for physical files or loading from a text file.
        fileList = None
        if options.filteredFileListToLoad is not None:
            with open(options.filteredFileListToLoad) as f:
                fileList = f.readlines()
                fileList = [x.strip() for x in fileList]
            nSuspiciousDetections = sum([len(x) for x in suspiciousDetections])
            print('Loaded false positive list from file ' + \
                  'will remove {} of {} suspicious detections'.format(
                len(fileList), nSuspiciousDetections))

        # For each directory
        # iDir = 0; detections = suspiciousDetections[0]
        #
        # suspiciousDetections is an array of DetectionLocation objects,
        # one per directory.
        for iDir, detections in enumerate(suspiciousDetections):

            bValidDetection = [True] * len(detections)
            nDetectionsLoaded += len(detections)

            # For each detection that was present before filtering
            # iDetection = 0; detection = detections[iDetection]
            for iDetection, detection in enumerate(detections):

                # Are we checking the directory to see whether detections were actually false
                # positives, or reading from a list?
                if fileList is None:

                    # Is the image still there?
                    imageFullPath = os.path.join(filteringBaseDir,
                                                 detection.sampleImageRelativeFileName)

                    # If not, remove this from the list of suspicious detections
                    if not os.path.isfile(imageFullPath):
                        nDetectionsRemoved += 1
                        bValidDetection[iDetection] = False

                else:

                    if detection.sampleImageRelativeFileName not in fileList:
                        nDetectionsRemoved += 1
                        bValidDetection[iDetection] = False

            # ...for each detection

            nRemovedThisDir = len(bValidDetection) - sum(bValidDetection)
            if nRemovedThisDir > 0:
                print('Removed {} of {} detections from directory {}'.\
                      format(nRemovedThisDir,len(detections), iDir))

            detectionsFiltered = list(compress(detections, bValidDetection))
            suspiciousDetections[iDir] = detectionsFiltered

        # ...for each directory

        print('Removed {} of {} total detections via manual filtering'.\
              format(nDetectionsRemoved, nDetectionsLoaded))

    # ...if we are/aren't finding detections (vs. loading from file)

    toReturn.suspiciousDetections = suspiciousDetections

    toReturn.allRowsFiltered = _update_detection_table(toReturn, options, outputFilename)


    ##%% Create filtering directory

    if options.bWriteFilteringFolder:

        print('Creating filtering folder...')

        dateString = datetime.now().strftime('%Y.%m.%d.%H.%M.%S')
        filteringDir = os.path.join(options.outputBase, 'filtering_' + dateString)
        os.makedirs(filteringDir, exist_ok=True)

        # Take a first loop over every suspicious detection, and do the things that make
        # sense to do in a serial sampleImageDetectionsloop:
        #
        # * Generate file names (which requires an index variable)
        # * Sort instances by confidence
        # * Look up detections for each sample image in the big table (so we don't have to pass the
        #   table to workers)
        for iDir, suspiciousDetectionsThisDir in enumerate(tqdm(suspiciousDetections)):

            for iDetection, detection in enumerate(suspiciousDetectionsThisDir):

                # Sort instances in descending order by confidence
                detection.instances.sort(key=attrgetter('confidence'),reverse=True)

                if detection.clusterLabel is not None:
                    clusterString = '_c{:0>4d}'.format(detection.clusterLabel)
                else:
                    clusterString = ''

                # Choose the highest-confidence index
                instance = detection.instances[0]
                relativePath = instance.filename

                outputRelativePath = 'dir{:0>4d}_det{:0>4d}{}_n{:0>4d}.jpg'.format(
                    iDir, iDetection, clusterString, len(detection.instances))
                detection.sampleImageRelativeFileName = outputRelativePath

                iRow = filenameToRow[relativePath]
                row = detectionResults.iloc[iRow]
                detection.sampleImageDetections = row['detections']

            # ...for each suspicious detection in this folder

        # ...for each folder

        # Collapse suspicious detections into a flat list
        allSuspiciousDetections = []

        # iDir = 0; suspiciousDetectionsThisDir = suspiciousDetections[iDir]
        for iDir, suspiciousDetectionsThisDir in enumerate(tqdm(suspiciousDetections)):
            for iDetection, detection in enumerate(suspiciousDetectionsThisDir):
                allSuspiciousDetections.append(detection)

        # Render suspicious detections
        if options.bParallelizeRendering:

            n_workers = options.nWorkers
<<<<<<< HEAD

            if options.parallelizationUsesThreads:
                pool = ThreadPool(n_workers); poolstring = 'threads'
            else:
                pool = Pool(n_workers); poolstring = 'processes'

            print('Starting rendering pool with {} {}'.format(n_workers,poolstring))

            # We get slightly nicer progress bar behavior using threads, by passing a pbar
            # object and letting it get updated.  We can't serialize this object across
            # processes.
            if options.parallelizationUsesThreads:
                options.pbar = tqdm(total=len(allSuspiciousDetections))
                allCandidateDetections = list(pool.imap(
                    partial(_render_sample_image_for_detection,filteringDir=filteringDir,
                            options=options), allSuspiciousDetections))
            else:
                options.pbar = None
                allCandidateDetections = list(tqdm(pool.imap(
                    partial(_render_sample_image_for_detection,filteringDir=filteringDir,
                            options=options), allSuspiciousDetections)))

=======
            
            pool = None

            try:
                if options.parallelizationUsesThreads:
                    pool = ThreadPool(n_workers); poolstring = 'threads'                
                else:
                    pool = Pool(n_workers); poolstring = 'processes'

                print('Starting rendering pool with {} {}'.format(n_workers,poolstring))
                
                # We get slightly nicer progress bar behavior using threads, by passing a pbar 
                # object and letting it get updated.  We can't serialize this object across 
                # processes.
                if options.parallelizationUsesThreads:
                    options.pbar = tqdm(total=len(allSuspiciousDetections))
                    allCandidateDetections = list(pool.imap(
                        partial(_render_sample_image_for_detection,filteringDir=filteringDir,
                                options=options), allSuspiciousDetections))
                else:
                    options.pbar = None                
                    allCandidateDetections = list(tqdm(pool.imap(
                        partial(_render_sample_image_for_detection,filteringDir=filteringDir,
                                options=options), allSuspiciousDetections)))
            finally:
                if pool is not None:
                    pool.close()
                    pool.join()
                    print("Pool closed and joined for RDE rendering")
                
>>>>>>> 000603b6
        else:

            # Serial loop over detections
            for detection in allSuspiciousDetections:
                _render_sample_image_for_detection(detection,filteringDir,options)

        # Delete (large) temporary data from the list of suspicious detections
        for detection in allSuspiciousDetections:
            detection.sampleImageDetections = None

        # Write out the detection index
        detectionIndexFileName = os.path.join(filteringDir, detection_index_file_name_base)

        # Prepare the data we're going to write to the detection index file
        detectionInfo = {}

        detectionInfo['suspiciousDetections'] = suspiciousDetections
        detectionInfo['dirIndexToName'] = dirIndexToName

        # Remove the one non-serializable object from the options struct before serializing
        # to .json
        options.pbar = None
        detectionInfo['options'] = options

        s = jsonpickle.encode(detectionInfo,make_refs=False)
        with open(detectionIndexFileName, 'w') as f:
            f.write(s)
        toReturn.filterFile = detectionIndexFileName

        print('Done')

    # ...if we're writing filtering info

    return toReturn

# ...def find_repeat_detections()<|MERGE_RESOLUTION|>--- conflicted
+++ resolved
@@ -1590,31 +1590,7 @@
         if options.bParallelizeRendering:
 
             n_workers = options.nWorkers
-<<<<<<< HEAD
-
-            if options.parallelizationUsesThreads:
-                pool = ThreadPool(n_workers); poolstring = 'threads'
-            else:
-                pool = Pool(n_workers); poolstring = 'processes'
-
-            print('Starting rendering pool with {} {}'.format(n_workers,poolstring))
-
-            # We get slightly nicer progress bar behavior using threads, by passing a pbar
-            # object and letting it get updated.  We can't serialize this object across
-            # processes.
-            if options.parallelizationUsesThreads:
-                options.pbar = tqdm(total=len(allSuspiciousDetections))
-                allCandidateDetections = list(pool.imap(
-                    partial(_render_sample_image_for_detection,filteringDir=filteringDir,
-                            options=options), allSuspiciousDetections))
-            else:
-                options.pbar = None
-                allCandidateDetections = list(tqdm(pool.imap(
-                    partial(_render_sample_image_for_detection,filteringDir=filteringDir,
-                            options=options), allSuspiciousDetections)))
-
-=======
-            
+
             pool = None
 
             try:
@@ -1624,9 +1600,9 @@
                     pool = Pool(n_workers); poolstring = 'processes'
 
                 print('Starting rendering pool with {} {}'.format(n_workers,poolstring))
-                
-                # We get slightly nicer progress bar behavior using threads, by passing a pbar 
-                # object and letting it get updated.  We can't serialize this object across 
+            
+            # We get slightly nicer progress bar behavior using threads, by passing a pbar 
+            # object and letting it get updated.  We can't serialize this object across 
                 # processes.
                 if options.parallelizationUsesThreads:
                     options.pbar = tqdm(total=len(allSuspiciousDetections))
@@ -1643,8 +1619,7 @@
                     pool.close()
                     pool.join()
                     print("Pool closed and joined for RDE rendering")
-                
->>>>>>> 000603b6
+
         else:
 
             # Serial loop over detections
