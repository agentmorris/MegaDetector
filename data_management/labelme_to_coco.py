--- conflicted
+++ resolved
@@ -1,4 +1,3 @@
-<<<<<<< HEAD
 """
 
  labelme_to_coco.py
@@ -6,15 +5,6 @@
  Converts a folder of labelme-formatted .json files to COCO.
 
 """
-=======
-########
-#
-# labelme_to_coco.py
-#
-# Converts a folder of labelme-formatted .json files to COCO format.
-#
-########
->>>>>>> 1b6623f7
 
 #%% Constants and imports
 
