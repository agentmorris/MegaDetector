--- conflicted
+++ resolved
@@ -1,86 +1,84 @@
-[build-system]
-requires = [
-  "setuptools>61"
-]
-
-[project]
-name = "megadetector"
-version = "5.0.23"
-description = "MegaDetector is an AI model that helps conservation folks spend less time doing boring things with camera trap images."
-readme = "README-package.md"
-requires-python = ">=3.9,<=3.13"
-license = {file = "LICENSE"}
-keywords = ["camera traps", "conservation", "wildlife", "ai", "megadetector"]
-authors = [
-  {name = "Your friendly neighborhood MegaDetector team", email = "cameratraps@lila.science" }
-]
-maintainers = [
-  {name = "Your friendly neighborhood MegaDetector team", email = "cameratraps@lila.science" }
-]
-
-classifiers = [
-  "Programming Language :: Python :: 3",
-]
-
-dependencies = [
-  # Not imported directly, but we force this version to avoid this issue:
-  #
-  # https://github.com/pytorch/pytorch/issues/123097
-  "mkl == 2024.0; sys_platform != 'darwin'",
-  # To use ultralytics-yolov5's val.py, we need to use an old version of numpy, 
-  # because of the removal of np.int in numpy 1.24.0.  This is only necessary if 
-  # you're going to use the full val.py suite in ultralytics-yolov5.
-  # "numpy >= 1.22, < 1.24",
-  "numpy >= 1.22, < 2.0",
-  # ultralytics-yolov5 has a dependency on FreeTypeFont.getsize(), which was
-  # removed in Pillow 10.  Restrict to <10.0 if you want to use val.py from 
-  # ultralytics-yolov5.
-  # "Pillow >= 9.5, <10",
-  "Pillow >= 9.5",
-  "tqdm >= 4.64.0",
-  "jsonpickle >= 3.0.2",
-  "humanfriendly >= 10.0",
-<<<<<<< HEAD
-=======
-  "numpy >= 1.26.4, < 2.0",
->>>>>>> 796fd2f6
-  "matplotlib >= 3.8.0",
-  "opencv-python >= 4.8.0",
-  "requests >= 2.31.0",
-  "pyqtree >= 1.0.0",
-  "scikit-learn >= 1.3.1",
-  "pandas >= 2.1.1",  
-  "python-dateutil",
-  "send2trash",
-  # Not imported directly, but required to de-serialize some models
-  "dill",
-  "ultralytics-yolov5 == 0.1.1",
-  "yolov9pip == 0.0.4",
-  "python-dateutil"
-  
-  # Let ultralytics-yolov5 install torch
-  # "torch >= 2.0.1",
-  # "torchvision >= 0.15.2",  
-  
-  # Let the user install ultralytics if they want to use YOLOv11 models
-  # ultralytics
-  
-  # PyTorch will get installed by ultralytics-yolov5
-  #
-  # "torch >= 2.0.1",
-  # "torchvision >= 0.15.2"
-  
-  # This is a compatible alternative to ultralytics-yolov5, just keeping it 
-  # here for posterity.
-  # "yolov5 == 7.0.13"
-]
-
-[project.urls]
-"Homepage" = "https://github.com/agentmorris/MegaDetector"
-"Documentation" = "https://megadetector.readthedocs.io"
-"Bug Reports" = "https://github.com/agentmorris/MegaDetector/issues"
-"Source" = "https://github.com/agentmorris/MegaDetector"
-
-[tool.setuptools.packages.find]
-include = ["megadetector*"]
-
+[build-system]
+requires = [
+  "setuptools>61"
+]
+
+[project]
+name = "megadetector"
+version = "5.0.23"
+description = "MegaDetector is an AI model that helps conservation folks spend less time doing boring things with camera trap images."
+readme = "README-package.md"
+requires-python = ">=3.9,<=3.13"
+license = {file = "LICENSE"}
+keywords = ["camera traps", "conservation", "wildlife", "ai", "megadetector"]
+authors = [
+  {name = "Your friendly neighborhood MegaDetector team", email = "cameratraps@lila.science" }
+]
+maintainers = [
+  {name = "Your friendly neighborhood MegaDetector team", email = "cameratraps@lila.science" }
+]
+
+classifiers = [
+  "Programming Language :: Python :: 3",
+]
+
+dependencies = [
+  # Not imported directly, but we force this version to avoid this issue:
+  #
+  # https://github.com/pytorch/pytorch/issues/123097
+  "mkl == 2024.0; sys_platform != 'darwin'",
+  # To use ultralytics-yolov5's val.py, we need to use an old version of numpy, 
+  # because of the removal of np.int in numpy 1.24.0.  This is only necessary if 
+  # you're going to use the full val.py suite in ultralytics-yolov5.
+  #
+  # numpy >= 1.26.4 is required for python >= 3.12
+  # "numpy >= 1.26.4, < 1.24",
+  "numpy >= 1.26.4, < 2.0",
+  # ultralytics-yolov5 has a dependency on FreeTypeFont.getsize(), which was
+  # removed in Pillow 10.  Restrict to <10.0 if you want to use val.py from 
+  # ultralytics-yolov5.
+  # "Pillow >= 9.5, <10",
+  "Pillow >= 9.5",
+  "tqdm >= 4.64.0",
+  "jsonpickle >= 3.0.2",
+  "humanfriendly >= 10.0",
+  "matplotlib >= 3.8.0",
+  "opencv-python >= 4.8.0",
+  "requests >= 2.31.0",
+  "pyqtree >= 1.0.0",
+  "scikit-learn >= 1.3.1",
+  "pandas >= 2.1.1",  
+  "python-dateutil",
+  "send2trash",
+  # Not imported directly, but required to de-serialize some models
+  "dill",
+  "ultralytics-yolov5 == 0.1.1",
+  "yolov9pip == 0.0.4",
+  "python-dateutil"
+  
+  # Let ultralytics-yolov5 install torch
+  # "torch >= 2.0.1",
+  # "torchvision >= 0.15.2",  
+  
+  # Let the user install ultralytics if they want to use YOLOv11 models
+  # ultralytics
+  
+  # PyTorch will get installed by ultralytics-yolov5
+  #
+  # "torch >= 2.0.1",
+  # "torchvision >= 0.15.2"
+  
+  # This is a compatible alternative to ultralytics-yolov5, just keeping it 
+  # here for posterity.
+  # "yolov5 == 7.0.13"
+]
+
+[project.urls]
+"Homepage" = "https://github.com/agentmorris/MegaDetector"
+"Documentation" = "https://megadetector.readthedocs.io"
+"Bug Reports" = "https://github.com/agentmorris/MegaDetector/issues"
+"Source" = "https://github.com/agentmorris/MegaDetector"
+
+[tool.setuptools.packages.find]
+include = ["megadetector*"]
+