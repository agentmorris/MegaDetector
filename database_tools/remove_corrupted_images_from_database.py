--- conflicted
+++ resolved
@@ -14,29 +14,16 @@
 import time
 import humanfriendly
 import os
-<<<<<<< HEAD
-import gc
-=======
->>>>>>> 2b3c04cc
 from multiprocessing.pool import ThreadPool
 import multiprocessing
 import gc
 
-<<<<<<< HEAD
-N_THREADS = 1 # 16 # multiprocessing.cpu_count()
-=======
 N_THREADS = 16 # 1 # multiprocessing.cpu_count()
->>>>>>> 2b3c04cc
 DEBUG_MAX_IMAGES = -1
 
 # I leave this at an annoying low number, since by definition weird stuff will
 # be happening in the TF kernel, and it's useful to keep having content in the console.
 IMAGE_PRINT_FREQUENCY = 10
-
-# I was having some GPU memory leak issues with the approach of starting a new
-# tf session for each image; this lets me move everything to the CPU (I think).
-FORCE_CPU = True
-GARBAGE_COLLECT_AFTER_EACH_IMAGE = True
 
 
 #%% Function definitions
@@ -62,27 +49,6 @@
         jobID = 0
         
     keep_im = {im['id']:True for im in images}
-<<<<<<< HEAD
-    
-    config = tf.ConfigProto()
-    
-    if (FORCE_CPU):
-        # Theoretically, I believe either of the following will
-        # do the job.
-        os.environ['CUDA_VISIBLE_DEVICES'] = ''    
-        config = tf.ConfigProto(
-            device_count = {'GPU': 0},
-            log_device_placement=True
-        )
-    
-    with tf.Session(config=config) as sess:
-        
-        count = 0
-        nImages = len(images)
-        
-        for iImage,im in enumerate(images):
-=======
->>>>>>> 2b3c04cc
             
     count = 0
     nImages = len(images)
@@ -116,12 +82,7 @@
             except:
                 keep_im[im['id']] = False
 
-<<<<<<< HEAD
-            if (GARBAGE_COLLECT_AFTER_EACH_IMAGE):
-                gc.collect()
-=======
         gc.collect()
->>>>>>> 2b3c04cc
         
     return keep_im
 
@@ -196,14 +157,8 @@
     
     
 #%% Command-line driver
-<<<<<<< HEAD
-    
-# python remove_corrupted_images_from_database.py --input_file "D:\temp\snapshot_serengeti_tfrecord_generation\imerit_batch7_renamed.json" --output_file "D:\temp\snapshot_serengeti_tfrecord_generation\imerit_batch7_renamed_uncorrupted.json" --image_file_root "D:\temp\snapshot_serengeti_tfrecord_generation\imerit_batch7_images_renamed"
-    
-=======
 
 
->>>>>>> 2b3c04cc
 def parse_args():
     
     parser = argparse.ArgumentParser(description = 'Remove images from a .json file that can''t be opened in TF')
